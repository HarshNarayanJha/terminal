<?xml version="1.0" encoding="utf-8"?>
<root>
  <!-- 
    Microsoft ResX Schema 
    
    Version 2.0
    
    The primary goals of this format is to allow a simple XML format 
    that is mostly human readable. The generation and parsing of the 
    various data types are done through the TypeConverter classes 
    associated with the data types.
    
    Example:
    
    ... ado.net/XML headers & schema ...
    <resheader name="resmimetype">text/microsoft-resx</resheader>
    <resheader name="version">2.0</resheader>
    <resheader name="reader">System.Resources.ResXResourceReader, System.Windows.Forms, ...</resheader>
    <resheader name="writer">System.Resources.ResXResourceWriter, System.Windows.Forms, ...</resheader>
    <data name="Name1"><value>this is my long string</value><comment>this is a comment</comment></data>
    <data name="Color1" type="System.Drawing.Color, System.Drawing">Blue</data>
    <data name="Bitmap1" mimetype="application/x-microsoft.net.object.binary.base64">
        <value>[base64 mime encoded serialized .NET Framework object]</value>
    </data>
    <data name="Icon1" type="System.Drawing.Icon, System.Drawing" mimetype="application/x-microsoft.net.object.bytearray.base64">
        <value>[base64 mime encoded string representing a byte array form of the .NET Framework object]</value>
        <comment>This is a comment</comment>
    </data>
                
    There are any number of "resheader" rows that contain simple 
    name/value pairs.
    
    Each data row contains a name, and value. The row also contains a 
    type or mimetype. Type corresponds to a .NET class that support 
    text/value conversion through the TypeConverter architecture. 
    Classes that don't support this are serialized and stored with the 
    mimetype set.
    
    The mimetype is used for serialized objects, and tells the 
    ResXResourceReader how to depersist the object. This is currently not 
    extensible. For a given mimetype the value must be set accordingly:
    
    Note - application/x-microsoft.net.object.binary.base64 is the format 
    that the ResXResourceWriter will generate, however the reader can 
    read any of the formats listed below.
    
    mimetype: application/x-microsoft.net.object.binary.base64
    value   : The object must be serialized with 
            : System.Runtime.Serialization.Formatters.Binary.BinaryFormatter
            : and then encoded with base64 encoding.
    
    mimetype: application/x-microsoft.net.object.soap.base64
    value   : The object must be serialized with 
            : System.Runtime.Serialization.Formatters.Soap.SoapFormatter
            : and then encoded with base64 encoding.

    mimetype: application/x-microsoft.net.object.bytearray.base64
    value   : The object must be serialized into a byte array 
            : using a System.ComponentModel.TypeConverter
            : and then encoded with base64 encoding.
    -->
  <xsd:schema id="root" xmlns="" xmlns:xsd="http://www.w3.org/2001/XMLSchema" xmlns:msdata="urn:schemas-microsoft-com:xml-msdata">
    <xsd:import namespace="http://www.w3.org/XML/1998/namespace" />
    <xsd:element name="root" msdata:IsDataSet="true">
      <xsd:complexType>
        <xsd:choice maxOccurs="unbounded">
          <xsd:element name="metadata">
            <xsd:complexType>
              <xsd:sequence>
                <xsd:element name="value" type="xsd:string" minOccurs="0" />
              </xsd:sequence>
              <xsd:attribute name="name" use="required" type="xsd:string" />
              <xsd:attribute name="type" type="xsd:string" />
              <xsd:attribute name="mimetype" type="xsd:string" />
              <xsd:attribute ref="xml:space" />
            </xsd:complexType>
          </xsd:element>
          <xsd:element name="assembly">
            <xsd:complexType>
              <xsd:attribute name="alias" type="xsd:string" />
              <xsd:attribute name="name" type="xsd:string" />
            </xsd:complexType>
          </xsd:element>
          <xsd:element name="data">
            <xsd:complexType>
              <xsd:sequence>
                <xsd:element name="value" type="xsd:string" minOccurs="0" msdata:Ordinal="1" />
                <xsd:element name="comment" type="xsd:string" minOccurs="0" msdata:Ordinal="2" />
              </xsd:sequence>
              <xsd:attribute name="name" type="xsd:string" use="required" msdata:Ordinal="1" />
              <xsd:attribute name="type" type="xsd:string" msdata:Ordinal="3" />
              <xsd:attribute name="mimetype" type="xsd:string" msdata:Ordinal="4" />
              <xsd:attribute ref="xml:space" />
            </xsd:complexType>
          </xsd:element>
          <xsd:element name="resheader">
            <xsd:complexType>
              <xsd:sequence>
                <xsd:element name="value" type="xsd:string" minOccurs="0" msdata:Ordinal="1" />
              </xsd:sequence>
              <xsd:attribute name="name" type="xsd:string" use="required" />
            </xsd:complexType>
          </xsd:element>
        </xsd:choice>
      </xsd:complexType>
    </xsd:element>
  </xsd:schema>
  <resheader name="resmimetype">
    <value>text/microsoft-resx</value>
  </resheader>
  <resheader name="version">
    <value>2.0</value>
  </resheader>
  <resheader name="reader">
    <value>System.Resources.ResXResourceReader, System.Windows.Forms, Version=4.0.0.0, Culture=neutral, PublicKeyToken=b77a5c561934e089</value>
  </resheader>
  <resheader name="writer">
    <value>System.Resources.ResXResourceWriter, System.Windows.Forms, Version=4.0.0.0, Culture=neutral, PublicKeyToken=b77a5c561934e089</value>
  </resheader>
  <data name="SetColorSchemeParentCommandName" xml:space="preserve">
    <value>Select color scheme...</value>
  </data>
  <data name="NewTabParentCommandName" xml:space="preserve">
<<<<<<< HEAD
    <value>New tab</value>
  </data>
  <data name="SplitPaneParentCommandName" xml:space="preserve">
    <value>Split pane</value>
=======
    <value>New tab...</value>
  </data>
  <data name="SplitPaneParentCommandName" xml:space="preserve">
    <value>Split pane...</value>
>>>>>>> abc5f820
  </data>
  <data name="ApplicationDisplayNamePortable" xml:space="preserve">
    <value>Terminal (portable)</value>
    <comment>This display name is used when the Terminal application is running in a "portable" mode, where settings are not stored in a shared location.</comment>
  </data>
  <data name="ApplicationDisplayNameUnpackaged" xml:space="preserve">
    <value>Terminal (unpackaged)</value>
    <comment>This display name is used when the application's name cannot be determined</comment>
  </data>
  <data name="ApplicationVersionUnknown" xml:space="preserve">
    <value>Unknown</value>
    <comment>This is displayed when the version of the application cannot be determined</comment>
  </data>
  <data name="AdjustFontSizeCommandKey" xml:space="preserve">
    <value>Adjust font size</value>
  </data>
  <data name="CloseOtherTabsCommandKey" xml:space="preserve">
    <value>Close tabs other than index {0}</value>
    <comment>{0} will be replaced with a number</comment>
  </data>
  <data name="CloseOtherTabsDefaultCommandKey" xml:space="preserve">
    <value>Close all other tabs</value>
  </data>
  <data name="ClosePaneCommandKey" xml:space="preserve">
    <value>Close pane</value>
  </data>
  <data name="CloseTabAtIndexCommandKey" xml:space="preserve">
    <value>Close tab at index {0}</value>
    <comment>{0} will be replaced with a number</comment>
  </data>
  <data name="CloseTabCommandKey" xml:space="preserve">
    <value>Close tab</value>
  </data>
  <data name="CloseTabsAfterCommandKey" xml:space="preserve">
    <value>Close tabs after index {0}</value>
    <comment>{0} will be replaced with a number</comment>
  </data>
  <data name="CopySuffix" xml:space="preserve">
    <value>Copy</value>
    <comment>The suffix we add to the name of a duplicated profile.</comment>
  </data>
  <data name="MoveTabCommandKey" xml:space="preserve">
    <value>Move tab {0}</value>
    <comment>{0} will be replaced with a "forward" / "backward"</comment>
  </data>
  <data name="MoveTabToWindowCommandKey" xml:space="preserve">
    <value>Move tab to window "{0}"</value>
    <comment>{0} will be replaced with a user-specified name of a window</comment>
  </data>
  <data name="MoveTabToNewWindowCommandKey" xml:space="preserve">
    <value>Move tab to a new window</value>
  </data>
  <data name="MoveTabDirectionForward" xml:space="preserve">
    <value>forward</value>
  </data>
  <data name="MoveTabDirectionBackward" xml:space="preserve">
    <value>backward</value>
  </data>
  <data name="CloseTabsAfterDefaultCommandKey" xml:space="preserve">
    <value>Close all tabs after the current tab</value>
  </data>
  <data name="CloseWindowCommandKey" xml:space="preserve">
    <value>Close window</value>
  </data>
  <data name="OpenSystemMenuCommandKey" xml:space="preserve">
    <value>Open system menu</value>
  </data>
  <data name="CommandPromptDisplayName" xml:space="preserve">
    <value>Command Prompt</value>
    <comment>This is the name of "Command Prompt", as localized in Windows. The localization here should match the one in the Windows product for "Command Prompt"</comment>
  </data>
  <data name="CopyTextAsSingleLineCommandKey" xml:space="preserve">
    <value>Copy text as a single line</value>
  </data>
  <data name="CopyTextCommandKey" xml:space="preserve">
    <value>Copy text</value>
  </data>
  <data name="DecreaseFontSizeCommandKey" xml:space="preserve">
    <value>Decrease font size</value>
  </data>
  <data name="DecreaseFontSizeWithAmountCommandKey" xml:space="preserve">
    <value>Decrease font size, amount: {0}</value>
    <comment>{0} will be replaced with a positive number</comment>
  </data>
  <data name="DirectionDown" xml:space="preserve">
    <value>down</value>
  </data>
  <data name="DirectionLeft" xml:space="preserve">
    <value>left</value>
  </data>
  <data name="DirectionRight" xml:space="preserve">
    <value>right</value>
  </data>
  <data name="DirectionUp" xml:space="preserve">
    <value>up</value>
  </data>
  <data name="DirectionPrevious" xml:space="preserve">
    <value>previous</value>
  </data>
  <data name="DuplicatePaneCommandKey" xml:space="preserve">
    <value>Duplicate pane</value>
  </data>
  <data name="DuplicateTabCommandKey" xml:space="preserve">
    <value>Duplicate tab</value>
  </data>
  <data name="ExecuteCommandlineCommandKey" xml:space="preserve">
    <value>Run commandline "{0}" in this window</value>
    <comment>{0} will be replaced with a user-defined commandline</comment>
  </data>
  <data name="FindCommandKey" xml:space="preserve">
    <value>Find</value>
  </data>
  <data name="FindNextCommandKey" xml:space="preserve">
    <value>Find next search match</value>
  </data>
  <data name="FindPrevCommandKey" xml:space="preserve">
    <value>Find previous search match</value>
  </data>
  <data name="IncreaseFontSizeCommandKey" xml:space="preserve">
    <value>Increase font size</value>
  </data>
  <data name="IncreaseFontSizeWithAmountCommandKey" xml:space="preserve">
    <value>Increase font size, amount: {0}</value>
    <comment>{0} will be replaced with a positive number</comment>
  </data>
  <data name="MoveFocusCommandKey" xml:space="preserve">
    <value>Move focus</value>
  </data>
  <data name="MoveFocusWithArgCommandKey" xml:space="preserve">
    <value>Move focus {0}</value>
    <comment>{0} will be replaced with one of the four directions "DirectionLeft", "DirectionRight", "DirectionUp", "DirectionDown"</comment>
  </data>
  <data name="MoveFocusToLastUsedPane" xml:space="preserve">
    <value>Move focus to the last used pane</value>
  </data>
  <data name="MoveFocusNextInOrder" xml:space="preserve">
    <value>Move focus to the next pane in order</value>
  </data>
  <data name="MoveFocusPreviousInOrder" xml:space="preserve">
    <value>Move focus to the previous pane in order</value>
  </data>
  <data name="MoveFocusFirstPane" xml:space="preserve">
    <value>Move focus to the first pane</value>
  </data>
  <data name="MoveFocusParentPane" xml:space="preserve">
    <value>Move focus to the parent pane</value>
  </data>
  <data name="MoveFocusChildPane" xml:space="preserve">
    <value>Move focus to the child pane</value>
  </data>
  <data name="SwapPaneCommandKey" xml:space="preserve">
    <value>Swap pane</value>
  </data>
  <data name="SwapPaneWithArgCommandKey" xml:space="preserve">
    <value>Swap pane {0}</value>
    <comment>{0} will be replaced with one of the four directions "DirectionLeft", "DirectionRight", "DirectionUp", "DirectionDown"</comment>
  </data>
  <data name="SwapPaneToLastUsedPane" xml:space="preserve">
    <value>Swap panes with the last used pane</value>
  </data>
  <data name="SwapPaneNextInOrder" xml:space="preserve">
    <value>Swap panes with the next pane in order</value>
  </data>
  <data name="SwapPanePreviousInOrder" xml:space="preserve">
    <value>Swap panes with the previous pane in order</value>
  </data>
  <data name="SwapPaneFirstPane" xml:space="preserve">
    <value>Swap panes with the first pane</value>
  </data>
  <data name="NewTabCommandKey" xml:space="preserve">
    <value>New tab</value>
  </data>
  <data name="NewWindowCommandKey" xml:space="preserve">
    <value>New window</value>
  </data>
  <data name="IdentifyWindowCommandKey" xml:space="preserve">
    <value>Identify window</value>
  </data>
  <data name="IdentifyWindowsCommandKey" xml:space="preserve">
    <value>Identify windows</value>
  </data>
  <data name="NextTabCommandKey" xml:space="preserve">
    <value>Next tab</value>
  </data>
  <data name="OpenBothSettingsFilesCommandKey" xml:space="preserve">
    <value>Open both settings and default settings files (JSON)</value>
    <comment>{Locked="JSON"}. "JSON" is the extension of the file that will be opened.</comment>
  </data>
  <data name="OpenDefaultSettingsCommandKey" xml:space="preserve">
    <value>Open default settings file (JSON)</value>
    <comment>{Locked="JSON"}. "JSON" is the extension of the file that will be opened.</comment>
  </data>
  <data name="OpenNewTabDropdownCommandKey" xml:space="preserve">
    <value>Open new tab dropdown</value>
  </data>
  <data name="OpenSettingsCommandKey" xml:space="preserve">
    <value>Open settings file (JSON)</value>
    <comment>{Locked="JSON"}. "JSON" is the extension of the file that will be opened.</comment>
  </data>
  <data name="OpenTabColorPickerCommandKey" xml:space="preserve">
    <value>Set the tab color...</value>
  </data>
  <data name="PasteTextCommandKey" xml:space="preserve">
    <value>Paste</value>
  </data>
  <data name="PrevTabCommandKey" xml:space="preserve">
    <value>Previous tab</value>
  </data>
  <data name="RenameTabCommandKey" xml:space="preserve">
    <value>Rename tab to "{0}"</value>
    <comment>{0} will be replaced with a user-defined string</comment>
  </data>
  <data name="ResetFontSizeCommandKey" xml:space="preserve">
    <value>Reset font size</value>
  </data>
  <data name="ResetTabColorCommandKey" xml:space="preserve">
    <value>Reset tab color</value>
  </data>
  <data name="ResetTabNameCommandKey" xml:space="preserve">
    <value>Reset tab title</value>
  </data>
  <data name="OpenTabRenamerCommandKey" xml:space="preserve">
    <value>Rename tab title...</value>
  </data>
  <data name="ResizePaneCommandKey" xml:space="preserve">
    <value>Resize pane</value>
  </data>
  <data name="ResizePaneWithArgCommandKey" xml:space="preserve">
    <value>Resize pane {0}</value>
    <comment>{0} will be replaced with one of the four directions "DirectionLeft", "DirectionRight", "DirectionUp", or "DirectionDown"</comment>
  </data>
  <data name="ScrollDownCommandKey" xml:space="preserve">
    <value>Scroll down</value>
  </data>
  <data name="ScrollDownSeveralRowsCommandKey" xml:space="preserve">
    <value>Scroll down {0} line(s)</value>
    <comment>{0} will be replaced with the number of lines to scroll"</comment>
  </data>
  <data name="ScrollDownPageCommandKey" xml:space="preserve">
    <value>Scroll down one page</value>
  </data>
  <data name="ScrollUpCommandKey" xml:space="preserve">
    <value>Scroll up</value>
  </data>
  <data name="ScrollUpSeveralRowsCommandKey" xml:space="preserve">
    <value>Scroll up {0} line(s)</value>
    <comment>{0} will be replaced with the number of lines to scroll"</comment>
  </data>
  <data name="ScrollUpPageCommandKey" xml:space="preserve">
    <value>Scroll up one page</value>
  </data>
  <data name="ScrollToTopCommandKey" xml:space="preserve">
    <value>Scroll to the top of history</value>
  </data>
  <data name="ScrollToBottomCommandKey" xml:space="preserve">
    <value>Scroll to the bottom of history</value>
  </data>
  <data name="ScrollToPreviousMarkCommandKey" xml:space="preserve">
    <value>Scroll to the previous mark</value>
  </data>
  <data name="ScrollToNextMarkCommandKey" xml:space="preserve">
    <value>Scroll to the next mark</value>
  </data>
  <data name="ScrollToFirstMarkCommandKey" xml:space="preserve">
    <value>Scroll to the first mark</value>
  </data>
  <data name="ScrollToLastMarkCommandKey" xml:space="preserve">
    <value>Scroll to the last mark</value>
  </data>
  <data name="AddMarkCommandKey" xml:space="preserve">
    <value>Add a scroll mark</value>
  </data>
  <data name="AddMarkWithColorCommandKey" xml:space="preserve">
    <value>Add a scroll mark, color:{0}</value>
    <comment>{Locked="color"}. "color" is a literal parameter name that shouldn't be translated. {0} will be replaced with a color in hexadecimal format, like `#123456`</comment>
  </data>
  <data name="ClearMarkCommandKey" xml:space="preserve">
    <value>Clear mark</value>
  </data>
  <data name="ClearAllMarksCommandKey" xml:space="preserve">
    <value>Clear all marks</value>
  </data>
  <data name="SendInputCommandKey" xml:space="preserve">
    <value>Send Input: "{0}"</value>
    <comment>{0} will be replaced with a string of input as defined by the user</comment>
  </data>
  <data name="SetColorSchemeCommandKey" xml:space="preserve">
    <value>Set color scheme to {0}</value>
    <comment>{0} will be replaced with the name of a color scheme as defined by the user.</comment>
  </data>
  <data name="SetTabColorCommandKey" xml:space="preserve">
    <value>Set tab color to {0}</value>
    <comment>{0} will be replaced with a color, displayed in hexadecimal (#RRGGBB) notation.</comment>
  </data>
  <data name="SplitHorizontalCommandKey" xml:space="preserve">
    <value>Split pane horizontally</value>
  </data>
  <data name="MovePaneCommandKey" xml:space="preserve">
    <value>Move pane</value>
  </data>
  <data name="MovePaneToNewWindowCommandKey" xml:space="preserve">
    <value>Move pane to new window</value>
  </data>
  <data name="SplitPaneCommandKey" xml:space="preserve">
    <value>Split pane</value>
  </data>
  <data name="SplitVerticalCommandKey" xml:space="preserve">
    <value>Split pane vertically</value>
  </data>
  <data name="SwitchToTabCommandKey" xml:space="preserve">
    <value>Switch to tab</value>
  </data>
  <data name="SwitchToLastTabCommandKey" xml:space="preserve">
    <value>Switch to the last tab</value>
  </data>
  <data name="TabSearchCommandKey" xml:space="preserve">
    <value>Search for tab...</value>
  </data>
  <data name="ToggleAlwaysOnTopCommandKey" xml:space="preserve">
    <value>Toggle always on top mode</value>
  </data>
  <data name="ToggleCommandPaletteCommandKey" xml:space="preserve">
    <value>Toggle command palette</value>
  </data>
  <data name="SuggestionsCommandHistoryCommandKey" xml:space="preserve">
    <value>Recent commands...</value>
  </data>
  <data name="SuggestionsCommandKey" xml:space="preserve">
    <value>Open suggestions...</value>
  </data>
  <data name="ToggleCommandPaletteCommandLineModeCommandKey" xml:space="preserve">
    <value>Toggle command palette in command line mode</value>
  </data>
  <data name="ToggleFocusModeCommandKey" xml:space="preserve">
    <value>Toggle focus mode</value>
    <comment>"Focus mode" is a mode with minimal UI elements, for a distraction-free experience</comment>
  </data>
  <data name="EnableFocusModeCommandKey" xml:space="preserve">
    <value>Enable focus mode</value>
  </data>
  <data name="DisableFocusModeCommandKey" xml:space="preserve">
    <value>Disable focus mode</value>
  </data>
  <data name="ToggleFullscreenCommandKey" xml:space="preserve">
    <value>Toggle fullscreen</value>
  </data>
  <data name="EnableFullScreenCommandKey" xml:space="preserve">
    <value>Enable fullscreen</value>
  </data>
  <data name="DisableFullScreenCommandKey" xml:space="preserve">
    <value>Disable fullscreen</value>
  </data>
  <data name="EnableMaximizedCommandKey" xml:space="preserve">
    <value>Maximize window</value>
  </data>
  <data name="DisableMaximizedCommandKey" xml:space="preserve">
    <value>Restore maximized window</value>
  </data>
  <data name="ToggleSplitOrientationCommandKey" xml:space="preserve">
    <value>Toggle pane split orientation</value>
  </data>
  <data name="TogglePaneZoomCommandKey" xml:space="preserve">
    <value>Toggle pane zoom</value>
  </data>
  <data name="TogglePaneReadOnlyCommandKey" xml:space="preserve">
    <value>Toggle pane read-only mode</value>
  </data>
  <data name="EnablePaneReadOnlyCommandKey" xml:space="preserve">
    <value>Enable pane read-only mode</value>
  </data>
  <data name="DisablePaneReadOnlyCommandKey" xml:space="preserve">
    <value>Disable pane read-only mode</value>
  </data>
  <data name="ToggleShaderEffectsCommandKey" xml:space="preserve">
    <value>Toggle terminal visual effects</value>
  </data>
  <data name="BreakIntoDebuggerCommandKey" xml:space="preserve">
    <value>Break into the debugger</value>
  </data>
  <data name="OpenSettingsUICommandKey" xml:space="preserve">
    <value>Open settings...</value>
  </data>
  <data name="RenameWindowCommandKey" xml:space="preserve">
    <value>Rename window to "{0}"</value>
    <comment>{0} will be replaced with a user-defined string</comment>
  </data>
  <data name="ResetWindowNameCommandKey" xml:space="preserve">
    <value>Reset window name</value>
  </data>
  <data name="OpenWindowRenamerCommandKey" xml:space="preserve">
    <value>Rename window...</value>
  </data>
  <data name="DisplayWorkingDirectoryCommandKey" xml:space="preserve">
    <value>Display Terminal's current working directory</value>
  </data>
  <data name="GlobalSummonCommandKey" xml:space="preserve">
    <value>Show/Hide the Terminal window</value>
  </data>
  <data name="QuakeModeCommandKey" xml:space="preserve">
    <value>Show/Hide Quake window</value>
    <comment>Quake is a well-known computer game and isn't related to earthquakes, etc. See https://en.wikipedia.org/wiki/Quake_(video_game)</comment>
  </data>
  <data name="FocusPaneCommandKey" xml:space="preserve">
    <value>Focus pane {0}</value>
    <comment>{0} will be replaced with a user-specified number</comment>
  </data>
  <data name="ExportBufferToPathCommandKey" xml:space="preserve">
    <value>Export text to {0}</value>
    <comment>{0} will be replaced with a user-specified file path</comment>
  </data>
  <data name="ExportBufferCommandKey" xml:space="preserve">
    <value>Export text</value>
  </data>
  <data name="ClearAllCommandKey" xml:space="preserve">
    <value>Clear buffer</value>
    <comment>A command to clear the entirety of the Terminal output buffer</comment>
  </data>
  <data name="ClearViewportCommandKey" xml:space="preserve">
    <value>Clear viewport</value>
    <comment>A command to clear the active viewport of the Terminal</comment>
  </data>
  <data name="ClearScrollbackCommandKey" xml:space="preserve">
    <value>Clear scrollback</value>
    <comment>A command to clear the part of the buffer above the viewport</comment>
  </data>
  <data name="DefaultWindowsConsoleName" xml:space="preserve">
    <value>Let Windows decide</value>
    <comment>This is the default option if a user doesn't choose to override Microsoft's choice of a Terminal.</comment>
  </data>
  <data name="InboxWindowsConsoleAuthor" xml:space="preserve">
    <value>Microsoft Corporation</value>
    <comment>Paired with `InboxWindowsConsoleName`, this is the application author... which is us: Microsoft.</comment>
  </data>
  <data name="InboxWindowsConsoleName" xml:space="preserve">
    <value>Windows Console Host</value>
    <comment>Name describing the usage of the classic windows console as the terminal UI. (`conhost.exe`)</comment>
  </data>
  <data name="QuitCommandKey" xml:space="preserve">
    <value>Quit the Terminal</value>
  </data>
  <data name="SetOpacityParentCommandName" xml:space="preserve">
    <value>Set background opacity...</value>
  </data>
  <data name="IncreaseOpacityCommandKey" xml:space="preserve">
    <value>Increase background opacity by {0}%</value>
    <comment>A command to change how transparent the background of the window is</comment>
  </data>
  <data name="DecreaseOpacityCommandKey" xml:space="preserve">
    <value>Decrease background opacity by {0}%</value>
    <comment>A command to change how transparent the background of the window is</comment>
  </data>
  <data name="AdjustOpacityCommandKey" xml:space="preserve">
    <value>Set background opacity to {0}%</value>
    <comment>A command to change how transparent the background of the window is</comment>
  </data>
  <data name="RestoreLastClosedCommandKey" xml:space="preserve">
    <value>Restore the last closed pane or tab</value>
  </data>
  <data name="SelectAllCommandKey" xml:space="preserve">
    <value>Select all text</value>
  </data>
  <data name="MarkModeCommandKey" xml:space="preserve">
    <value>Toggle mark mode</value>
    <comment>A command that will toggle "mark mode". This is a mode in the application where the user can mark the text by selecting portions of the text.</comment>
  </data>
  <data name="ToggleBlockSelectionCommandKey" xml:space="preserve">
    <value>Toggle block selection</value>
  </data>
  <data name="SwitchSelectionEndpointCommandKey" xml:space="preserve">
    <value>Switch selection endpoint</value>
  </data>
  <data name="ColorSelection_allMatches" xml:space="preserve">
    <value>all matches</value>
    <comment>This is used in the description of an action which changes the color of selected text, to indicate that not only the selected text will be colored, but also all matching text.</comment>
  </data>
  <data name="ColorSelection_fg_action" xml:space="preserve">
    <value>Color selection, foreground: {0}{1}</value>
    <comment>This is the description of an action which changes the color of selected text. {0}: the color. {1}: empty string OR a clause indicating that all matching text will be colored (ColorSelection_allMatches).</comment>
  </data>
  <data name="ColorSelection_bg_action" xml:space="preserve">
    <value>Color selection, background: {0}{1}</value>
    <comment>This is the description of an action which changes the background color of selected text. {0}: the color. {1}: empty string OR a clause indicating that all matching text will be colored (ColorSelection_allMatches).</comment>
  </data>
  <data name="ColorSelection_fg_bg_action" xml:space="preserve">
    <value>Color selection, foreground: {0}, background: {1}{2}</value>
    <comment>This is the description of an action which changes the color of selected text and the background. {0}: the foreground color. {1}: the background color. {2}: empty string OR a clause indicating that all matching text will be colored (ColorSelection_allMatches).</comment>
  </data>
  <data name="ColorSelection_default_action" xml:space="preserve">
    <value>Color selection, (default foreground/background){0}</value>
    <comment>This is the description of an action which changes the color of selected text and the background to the default colors. {0}: empty string OR a clause indicating that all matching text will be colored (ColorSelection_allMatches).</comment>
  </data>
  <data name="ColorSelection_defaultColor" xml:space="preserve">
    <value>[default]</value>
    <comment>This is used in the description of an action which changes the color of selected text, as a placeholder for a color, to indicate that the default (foreground or background) color will be used.</comment>
  </data>
  <data name="ColorSelection_Black" xml:space="preserve">
    <value>black</value>
    <comment>A color used in the "ColorSelection" action.</comment>
  </data>
  <data name="ColorSelection_Red" xml:space="preserve">
    <value>red</value>
    <comment>A color used in the "ColorSelection" action.</comment>
  </data>
  <data name="ColorSelection_Green" xml:space="preserve">
    <value>green</value>
    <comment>A color used in the "ColorSelection" action.</comment>
  </data>
  <data name="ColorSelection_Yellow" xml:space="preserve">
    <value>yellow</value>
    <comment>A color used in the "ColorSelection" action.</comment>
  </data>
  <data name="ColorSelection_Blue" xml:space="preserve">
    <value>blue</value>
    <comment>A color used in the "ColorSelection" action.</comment>
  </data>
  <data name="ColorSelection_Purple" xml:space="preserve">
    <value>purple</value>
    <comment>A color used in the "ColorSelection" action.</comment>
  </data>
  <data name="ColorSelection_Cyan" xml:space="preserve">
    <value>cyan</value>
    <comment>A color used in the "ColorSelection" action.</comment>
  </data>
  <data name="ColorSelection_White" xml:space="preserve">
    <value>white</value>
    <comment>A color used in the "ColorSelection" action.</comment>
  </data>
  <data name="ColorSelection_BrightBlack" xml:space="preserve">
    <value>bright black</value>
    <comment>A color used in the "ColorSelection" action.</comment>
  </data>
  <data name="ColorSelection_BrightRed" xml:space="preserve">
    <value>bright red</value>
    <comment>A color used in the "ColorSelection" action.</comment>
  </data>
  <data name="ColorSelection_BrightGreen" xml:space="preserve">
    <value>bright green</value>
    <comment>A color used in the "ColorSelection" action.</comment>
  </data>
  <data name="ColorSelection_BrightYellow" xml:space="preserve">
    <value>bright yellow</value>
    <comment>A color used in the "ColorSelection" action.</comment>
  </data>
  <data name="ColorSelection_BrightBlue" xml:space="preserve">
    <value>bright blue</value>
    <comment>A color used in the "ColorSelection" action.</comment>
  </data>
  <data name="ColorSelection_BrightPurple" xml:space="preserve">
    <value>bright purple</value>
    <comment>A color used in the "ColorSelection" action.</comment>
  </data>
  <data name="ColorSelection_BrightCyan" xml:space="preserve">
    <value>bright cyan</value>
    <comment>A color used in the "ColorSelection" action.</comment>
  </data>
  <data name="ColorSelection_BrightWhite" xml:space="preserve">
    <value>bright white</value>
    <comment>A color used in the "ColorSelection" action.</comment>
  </data>
  <data name="ExpandSelectionToWordCommandKey" xml:space="preserve">
    <value>Expand selection to word</value>
  </data>
  <data name="ShowContextMenuCommandKey" xml:space="preserve">
    <value>Show context menu</value>
  </data>
  <data name="CloseOtherPanesCommandKey" xml:space="preserve">
    <value>Close all other panes</value>
  </data>
  <data name="ToggleBroadcastInputCommandKey" xml:space="preserve">
    <value>Toggle broadcast input to all panes</value>
    <comment>When enabled, input will go to all panes in this tab simultaneously</comment>
  </data>
  <data name="RestartConnectionKey" xml:space="preserve">
    <value>Restart connection</value>
  </data>
  <data name="SelectOutputNextCommandKey" xml:space="preserve">
    <value>Select next command output</value>
  </data>
  <data name="SelectOutputPreviousCommandKey" xml:space="preserve">
    <value>Select previous command output</value>
  </data>
  <data name="SelectCommandNextCommandKey" xml:space="preserve">
    <value>Select next command</value>
  </data>
  <data name="SelectCommandPreviousCommandKey" xml:space="preserve">
    <value>Select previous command</value>
  </data>
  <data name="SearchForTextCommandKey" xml:space="preserve">
    <value>Search {0}</value>
    <comment>{0} will be replaced with a user-specified URL to a web page</comment>
  </data>
  <data name="SearchWebCommandKey" xml:space="preserve">
    <value>Search the web for selected text</value>
    <comment>This will open a web browser to search for some user-selected text</comment>
  </data>
  <data name="OpenAboutCommandKey" xml:space="preserve">
    <value>Open about dialog</value>
    <comment>This will open the "about" dialog, to display version info and other documentation</comment>
  </data>
</root>
<|MERGE_RESOLUTION|>--- conflicted
+++ resolved
@@ -1,734 +1,727 @@
-<?xml version="1.0" encoding="utf-8"?>
-<root>
-  <!-- 
-    Microsoft ResX Schema 
-    
-    Version 2.0
-    
-    The primary goals of this format is to allow a simple XML format 
-    that is mostly human readable. The generation and parsing of the 
-    various data types are done through the TypeConverter classes 
-    associated with the data types.
-    
-    Example:
-    
-    ... ado.net/XML headers & schema ...
-    <resheader name="resmimetype">text/microsoft-resx</resheader>
-    <resheader name="version">2.0</resheader>
-    <resheader name="reader">System.Resources.ResXResourceReader, System.Windows.Forms, ...</resheader>
-    <resheader name="writer">System.Resources.ResXResourceWriter, System.Windows.Forms, ...</resheader>
-    <data name="Name1"><value>this is my long string</value><comment>this is a comment</comment></data>
-    <data name="Color1" type="System.Drawing.Color, System.Drawing">Blue</data>
-    <data name="Bitmap1" mimetype="application/x-microsoft.net.object.binary.base64">
-        <value>[base64 mime encoded serialized .NET Framework object]</value>
-    </data>
-    <data name="Icon1" type="System.Drawing.Icon, System.Drawing" mimetype="application/x-microsoft.net.object.bytearray.base64">
-        <value>[base64 mime encoded string representing a byte array form of the .NET Framework object]</value>
-        <comment>This is a comment</comment>
-    </data>
-                
-    There are any number of "resheader" rows that contain simple 
-    name/value pairs.
-    
-    Each data row contains a name, and value. The row also contains a 
-    type or mimetype. Type corresponds to a .NET class that support 
-    text/value conversion through the TypeConverter architecture. 
-    Classes that don't support this are serialized and stored with the 
-    mimetype set.
-    
-    The mimetype is used for serialized objects, and tells the 
-    ResXResourceReader how to depersist the object. This is currently not 
-    extensible. For a given mimetype the value must be set accordingly:
-    
-    Note - application/x-microsoft.net.object.binary.base64 is the format 
-    that the ResXResourceWriter will generate, however the reader can 
-    read any of the formats listed below.
-    
-    mimetype: application/x-microsoft.net.object.binary.base64
-    value   : The object must be serialized with 
-            : System.Runtime.Serialization.Formatters.Binary.BinaryFormatter
-            : and then encoded with base64 encoding.
-    
-    mimetype: application/x-microsoft.net.object.soap.base64
-    value   : The object must be serialized with 
-            : System.Runtime.Serialization.Formatters.Soap.SoapFormatter
-            : and then encoded with base64 encoding.
-
-    mimetype: application/x-microsoft.net.object.bytearray.base64
-    value   : The object must be serialized into a byte array 
-            : using a System.ComponentModel.TypeConverter
-            : and then encoded with base64 encoding.
-    -->
-  <xsd:schema id="root" xmlns="" xmlns:xsd="http://www.w3.org/2001/XMLSchema" xmlns:msdata="urn:schemas-microsoft-com:xml-msdata">
-    <xsd:import namespace="http://www.w3.org/XML/1998/namespace" />
-    <xsd:element name="root" msdata:IsDataSet="true">
-      <xsd:complexType>
-        <xsd:choice maxOccurs="unbounded">
-          <xsd:element name="metadata">
-            <xsd:complexType>
-              <xsd:sequence>
-                <xsd:element name="value" type="xsd:string" minOccurs="0" />
-              </xsd:sequence>
-              <xsd:attribute name="name" use="required" type="xsd:string" />
-              <xsd:attribute name="type" type="xsd:string" />
-              <xsd:attribute name="mimetype" type="xsd:string" />
-              <xsd:attribute ref="xml:space" />
-            </xsd:complexType>
-          </xsd:element>
-          <xsd:element name="assembly">
-            <xsd:complexType>
-              <xsd:attribute name="alias" type="xsd:string" />
-              <xsd:attribute name="name" type="xsd:string" />
-            </xsd:complexType>
-          </xsd:element>
-          <xsd:element name="data">
-            <xsd:complexType>
-              <xsd:sequence>
-                <xsd:element name="value" type="xsd:string" minOccurs="0" msdata:Ordinal="1" />
-                <xsd:element name="comment" type="xsd:string" minOccurs="0" msdata:Ordinal="2" />
-              </xsd:sequence>
-              <xsd:attribute name="name" type="xsd:string" use="required" msdata:Ordinal="1" />
-              <xsd:attribute name="type" type="xsd:string" msdata:Ordinal="3" />
-              <xsd:attribute name="mimetype" type="xsd:string" msdata:Ordinal="4" />
-              <xsd:attribute ref="xml:space" />
-            </xsd:complexType>
-          </xsd:element>
-          <xsd:element name="resheader">
-            <xsd:complexType>
-              <xsd:sequence>
-                <xsd:element name="value" type="xsd:string" minOccurs="0" msdata:Ordinal="1" />
-              </xsd:sequence>
-              <xsd:attribute name="name" type="xsd:string" use="required" />
-            </xsd:complexType>
-          </xsd:element>
-        </xsd:choice>
-      </xsd:complexType>
-    </xsd:element>
-  </xsd:schema>
-  <resheader name="resmimetype">
-    <value>text/microsoft-resx</value>
-  </resheader>
-  <resheader name="version">
-    <value>2.0</value>
-  </resheader>
-  <resheader name="reader">
-    <value>System.Resources.ResXResourceReader, System.Windows.Forms, Version=4.0.0.0, Culture=neutral, PublicKeyToken=b77a5c561934e089</value>
-  </resheader>
-  <resheader name="writer">
-    <value>System.Resources.ResXResourceWriter, System.Windows.Forms, Version=4.0.0.0, Culture=neutral, PublicKeyToken=b77a5c561934e089</value>
-  </resheader>
-  <data name="SetColorSchemeParentCommandName" xml:space="preserve">
-    <value>Select color scheme...</value>
-  </data>
-  <data name="NewTabParentCommandName" xml:space="preserve">
-<<<<<<< HEAD
-    <value>New tab</value>
-  </data>
-  <data name="SplitPaneParentCommandName" xml:space="preserve">
-    <value>Split pane</value>
-=======
-    <value>New tab...</value>
-  </data>
-  <data name="SplitPaneParentCommandName" xml:space="preserve">
-    <value>Split pane...</value>
->>>>>>> abc5f820
-  </data>
-  <data name="ApplicationDisplayNamePortable" xml:space="preserve">
-    <value>Terminal (portable)</value>
-    <comment>This display name is used when the Terminal application is running in a "portable" mode, where settings are not stored in a shared location.</comment>
-  </data>
-  <data name="ApplicationDisplayNameUnpackaged" xml:space="preserve">
-    <value>Terminal (unpackaged)</value>
-    <comment>This display name is used when the application's name cannot be determined</comment>
-  </data>
-  <data name="ApplicationVersionUnknown" xml:space="preserve">
-    <value>Unknown</value>
-    <comment>This is displayed when the version of the application cannot be determined</comment>
-  </data>
-  <data name="AdjustFontSizeCommandKey" xml:space="preserve">
-    <value>Adjust font size</value>
-  </data>
-  <data name="CloseOtherTabsCommandKey" xml:space="preserve">
-    <value>Close tabs other than index {0}</value>
-    <comment>{0} will be replaced with a number</comment>
-  </data>
-  <data name="CloseOtherTabsDefaultCommandKey" xml:space="preserve">
-    <value>Close all other tabs</value>
-  </data>
-  <data name="ClosePaneCommandKey" xml:space="preserve">
-    <value>Close pane</value>
-  </data>
-  <data name="CloseTabAtIndexCommandKey" xml:space="preserve">
-    <value>Close tab at index {0}</value>
-    <comment>{0} will be replaced with a number</comment>
-  </data>
-  <data name="CloseTabCommandKey" xml:space="preserve">
-    <value>Close tab</value>
-  </data>
-  <data name="CloseTabsAfterCommandKey" xml:space="preserve">
-    <value>Close tabs after index {0}</value>
-    <comment>{0} will be replaced with a number</comment>
-  </data>
-  <data name="CopySuffix" xml:space="preserve">
-    <value>Copy</value>
-    <comment>The suffix we add to the name of a duplicated profile.</comment>
-  </data>
-  <data name="MoveTabCommandKey" xml:space="preserve">
-    <value>Move tab {0}</value>
-    <comment>{0} will be replaced with a "forward" / "backward"</comment>
-  </data>
-  <data name="MoveTabToWindowCommandKey" xml:space="preserve">
-    <value>Move tab to window "{0}"</value>
-    <comment>{0} will be replaced with a user-specified name of a window</comment>
-  </data>
-  <data name="MoveTabToNewWindowCommandKey" xml:space="preserve">
-    <value>Move tab to a new window</value>
-  </data>
-  <data name="MoveTabDirectionForward" xml:space="preserve">
-    <value>forward</value>
-  </data>
-  <data name="MoveTabDirectionBackward" xml:space="preserve">
-    <value>backward</value>
-  </data>
-  <data name="CloseTabsAfterDefaultCommandKey" xml:space="preserve">
-    <value>Close all tabs after the current tab</value>
-  </data>
-  <data name="CloseWindowCommandKey" xml:space="preserve">
-    <value>Close window</value>
-  </data>
-  <data name="OpenSystemMenuCommandKey" xml:space="preserve">
-    <value>Open system menu</value>
-  </data>
-  <data name="CommandPromptDisplayName" xml:space="preserve">
-    <value>Command Prompt</value>
-    <comment>This is the name of "Command Prompt", as localized in Windows. The localization here should match the one in the Windows product for "Command Prompt"</comment>
-  </data>
-  <data name="CopyTextAsSingleLineCommandKey" xml:space="preserve">
-    <value>Copy text as a single line</value>
-  </data>
-  <data name="CopyTextCommandKey" xml:space="preserve">
-    <value>Copy text</value>
-  </data>
-  <data name="DecreaseFontSizeCommandKey" xml:space="preserve">
-    <value>Decrease font size</value>
-  </data>
-  <data name="DecreaseFontSizeWithAmountCommandKey" xml:space="preserve">
-    <value>Decrease font size, amount: {0}</value>
-    <comment>{0} will be replaced with a positive number</comment>
-  </data>
-  <data name="DirectionDown" xml:space="preserve">
-    <value>down</value>
-  </data>
-  <data name="DirectionLeft" xml:space="preserve">
-    <value>left</value>
-  </data>
-  <data name="DirectionRight" xml:space="preserve">
-    <value>right</value>
-  </data>
-  <data name="DirectionUp" xml:space="preserve">
-    <value>up</value>
-  </data>
-  <data name="DirectionPrevious" xml:space="preserve">
-    <value>previous</value>
-  </data>
-  <data name="DuplicatePaneCommandKey" xml:space="preserve">
-    <value>Duplicate pane</value>
-  </data>
-  <data name="DuplicateTabCommandKey" xml:space="preserve">
-    <value>Duplicate tab</value>
-  </data>
-  <data name="ExecuteCommandlineCommandKey" xml:space="preserve">
-    <value>Run commandline "{0}" in this window</value>
-    <comment>{0} will be replaced with a user-defined commandline</comment>
-  </data>
-  <data name="FindCommandKey" xml:space="preserve">
-    <value>Find</value>
-  </data>
-  <data name="FindNextCommandKey" xml:space="preserve">
-    <value>Find next search match</value>
-  </data>
-  <data name="FindPrevCommandKey" xml:space="preserve">
-    <value>Find previous search match</value>
-  </data>
-  <data name="IncreaseFontSizeCommandKey" xml:space="preserve">
-    <value>Increase font size</value>
-  </data>
-  <data name="IncreaseFontSizeWithAmountCommandKey" xml:space="preserve">
-    <value>Increase font size, amount: {0}</value>
-    <comment>{0} will be replaced with a positive number</comment>
-  </data>
-  <data name="MoveFocusCommandKey" xml:space="preserve">
-    <value>Move focus</value>
-  </data>
-  <data name="MoveFocusWithArgCommandKey" xml:space="preserve">
-    <value>Move focus {0}</value>
-    <comment>{0} will be replaced with one of the four directions "DirectionLeft", "DirectionRight", "DirectionUp", "DirectionDown"</comment>
-  </data>
-  <data name="MoveFocusToLastUsedPane" xml:space="preserve">
-    <value>Move focus to the last used pane</value>
-  </data>
-  <data name="MoveFocusNextInOrder" xml:space="preserve">
-    <value>Move focus to the next pane in order</value>
-  </data>
-  <data name="MoveFocusPreviousInOrder" xml:space="preserve">
-    <value>Move focus to the previous pane in order</value>
-  </data>
-  <data name="MoveFocusFirstPane" xml:space="preserve">
-    <value>Move focus to the first pane</value>
-  </data>
-  <data name="MoveFocusParentPane" xml:space="preserve">
-    <value>Move focus to the parent pane</value>
-  </data>
-  <data name="MoveFocusChildPane" xml:space="preserve">
-    <value>Move focus to the child pane</value>
-  </data>
-  <data name="SwapPaneCommandKey" xml:space="preserve">
-    <value>Swap pane</value>
-  </data>
-  <data name="SwapPaneWithArgCommandKey" xml:space="preserve">
-    <value>Swap pane {0}</value>
-    <comment>{0} will be replaced with one of the four directions "DirectionLeft", "DirectionRight", "DirectionUp", "DirectionDown"</comment>
-  </data>
-  <data name="SwapPaneToLastUsedPane" xml:space="preserve">
-    <value>Swap panes with the last used pane</value>
-  </data>
-  <data name="SwapPaneNextInOrder" xml:space="preserve">
-    <value>Swap panes with the next pane in order</value>
-  </data>
-  <data name="SwapPanePreviousInOrder" xml:space="preserve">
-    <value>Swap panes with the previous pane in order</value>
-  </data>
-  <data name="SwapPaneFirstPane" xml:space="preserve">
-    <value>Swap panes with the first pane</value>
-  </data>
-  <data name="NewTabCommandKey" xml:space="preserve">
-    <value>New tab</value>
-  </data>
-  <data name="NewWindowCommandKey" xml:space="preserve">
-    <value>New window</value>
-  </data>
-  <data name="IdentifyWindowCommandKey" xml:space="preserve">
-    <value>Identify window</value>
-  </data>
-  <data name="IdentifyWindowsCommandKey" xml:space="preserve">
-    <value>Identify windows</value>
-  </data>
-  <data name="NextTabCommandKey" xml:space="preserve">
-    <value>Next tab</value>
-  </data>
-  <data name="OpenBothSettingsFilesCommandKey" xml:space="preserve">
-    <value>Open both settings and default settings files (JSON)</value>
-    <comment>{Locked="JSON"}. "JSON" is the extension of the file that will be opened.</comment>
-  </data>
-  <data name="OpenDefaultSettingsCommandKey" xml:space="preserve">
-    <value>Open default settings file (JSON)</value>
-    <comment>{Locked="JSON"}. "JSON" is the extension of the file that will be opened.</comment>
-  </data>
-  <data name="OpenNewTabDropdownCommandKey" xml:space="preserve">
-    <value>Open new tab dropdown</value>
-  </data>
-  <data name="OpenSettingsCommandKey" xml:space="preserve">
-    <value>Open settings file (JSON)</value>
-    <comment>{Locked="JSON"}. "JSON" is the extension of the file that will be opened.</comment>
-  </data>
-  <data name="OpenTabColorPickerCommandKey" xml:space="preserve">
-    <value>Set the tab color...</value>
-  </data>
-  <data name="PasteTextCommandKey" xml:space="preserve">
-    <value>Paste</value>
-  </data>
-  <data name="PrevTabCommandKey" xml:space="preserve">
-    <value>Previous tab</value>
-  </data>
-  <data name="RenameTabCommandKey" xml:space="preserve">
-    <value>Rename tab to "{0}"</value>
-    <comment>{0} will be replaced with a user-defined string</comment>
-  </data>
-  <data name="ResetFontSizeCommandKey" xml:space="preserve">
-    <value>Reset font size</value>
-  </data>
-  <data name="ResetTabColorCommandKey" xml:space="preserve">
-    <value>Reset tab color</value>
-  </data>
-  <data name="ResetTabNameCommandKey" xml:space="preserve">
-    <value>Reset tab title</value>
-  </data>
-  <data name="OpenTabRenamerCommandKey" xml:space="preserve">
-    <value>Rename tab title...</value>
-  </data>
-  <data name="ResizePaneCommandKey" xml:space="preserve">
-    <value>Resize pane</value>
-  </data>
-  <data name="ResizePaneWithArgCommandKey" xml:space="preserve">
-    <value>Resize pane {0}</value>
-    <comment>{0} will be replaced with one of the four directions "DirectionLeft", "DirectionRight", "DirectionUp", or "DirectionDown"</comment>
-  </data>
-  <data name="ScrollDownCommandKey" xml:space="preserve">
-    <value>Scroll down</value>
-  </data>
-  <data name="ScrollDownSeveralRowsCommandKey" xml:space="preserve">
-    <value>Scroll down {0} line(s)</value>
-    <comment>{0} will be replaced with the number of lines to scroll"</comment>
-  </data>
-  <data name="ScrollDownPageCommandKey" xml:space="preserve">
-    <value>Scroll down one page</value>
-  </data>
-  <data name="ScrollUpCommandKey" xml:space="preserve">
-    <value>Scroll up</value>
-  </data>
-  <data name="ScrollUpSeveralRowsCommandKey" xml:space="preserve">
-    <value>Scroll up {0} line(s)</value>
-    <comment>{0} will be replaced with the number of lines to scroll"</comment>
-  </data>
-  <data name="ScrollUpPageCommandKey" xml:space="preserve">
-    <value>Scroll up one page</value>
-  </data>
-  <data name="ScrollToTopCommandKey" xml:space="preserve">
-    <value>Scroll to the top of history</value>
-  </data>
-  <data name="ScrollToBottomCommandKey" xml:space="preserve">
-    <value>Scroll to the bottom of history</value>
-  </data>
-  <data name="ScrollToPreviousMarkCommandKey" xml:space="preserve">
-    <value>Scroll to the previous mark</value>
-  </data>
-  <data name="ScrollToNextMarkCommandKey" xml:space="preserve">
-    <value>Scroll to the next mark</value>
-  </data>
-  <data name="ScrollToFirstMarkCommandKey" xml:space="preserve">
-    <value>Scroll to the first mark</value>
-  </data>
-  <data name="ScrollToLastMarkCommandKey" xml:space="preserve">
-    <value>Scroll to the last mark</value>
-  </data>
-  <data name="AddMarkCommandKey" xml:space="preserve">
-    <value>Add a scroll mark</value>
-  </data>
-  <data name="AddMarkWithColorCommandKey" xml:space="preserve">
-    <value>Add a scroll mark, color:{0}</value>
-    <comment>{Locked="color"}. "color" is a literal parameter name that shouldn't be translated. {0} will be replaced with a color in hexadecimal format, like `#123456`</comment>
-  </data>
-  <data name="ClearMarkCommandKey" xml:space="preserve">
-    <value>Clear mark</value>
-  </data>
-  <data name="ClearAllMarksCommandKey" xml:space="preserve">
-    <value>Clear all marks</value>
-  </data>
-  <data name="SendInputCommandKey" xml:space="preserve">
-    <value>Send Input: "{0}"</value>
-    <comment>{0} will be replaced with a string of input as defined by the user</comment>
-  </data>
-  <data name="SetColorSchemeCommandKey" xml:space="preserve">
-    <value>Set color scheme to {0}</value>
-    <comment>{0} will be replaced with the name of a color scheme as defined by the user.</comment>
-  </data>
-  <data name="SetTabColorCommandKey" xml:space="preserve">
-    <value>Set tab color to {0}</value>
-    <comment>{0} will be replaced with a color, displayed in hexadecimal (#RRGGBB) notation.</comment>
-  </data>
-  <data name="SplitHorizontalCommandKey" xml:space="preserve">
-    <value>Split pane horizontally</value>
-  </data>
-  <data name="MovePaneCommandKey" xml:space="preserve">
-    <value>Move pane</value>
-  </data>
-  <data name="MovePaneToNewWindowCommandKey" xml:space="preserve">
-    <value>Move pane to new window</value>
-  </data>
-  <data name="SplitPaneCommandKey" xml:space="preserve">
-    <value>Split pane</value>
-  </data>
-  <data name="SplitVerticalCommandKey" xml:space="preserve">
-    <value>Split pane vertically</value>
-  </data>
-  <data name="SwitchToTabCommandKey" xml:space="preserve">
-    <value>Switch to tab</value>
-  </data>
-  <data name="SwitchToLastTabCommandKey" xml:space="preserve">
-    <value>Switch to the last tab</value>
-  </data>
-  <data name="TabSearchCommandKey" xml:space="preserve">
-    <value>Search for tab...</value>
-  </data>
-  <data name="ToggleAlwaysOnTopCommandKey" xml:space="preserve">
-    <value>Toggle always on top mode</value>
-  </data>
-  <data name="ToggleCommandPaletteCommandKey" xml:space="preserve">
-    <value>Toggle command palette</value>
-  </data>
-  <data name="SuggestionsCommandHistoryCommandKey" xml:space="preserve">
-    <value>Recent commands...</value>
-  </data>
-  <data name="SuggestionsCommandKey" xml:space="preserve">
-    <value>Open suggestions...</value>
-  </data>
-  <data name="ToggleCommandPaletteCommandLineModeCommandKey" xml:space="preserve">
-    <value>Toggle command palette in command line mode</value>
-  </data>
-  <data name="ToggleFocusModeCommandKey" xml:space="preserve">
-    <value>Toggle focus mode</value>
-    <comment>"Focus mode" is a mode with minimal UI elements, for a distraction-free experience</comment>
-  </data>
-  <data name="EnableFocusModeCommandKey" xml:space="preserve">
-    <value>Enable focus mode</value>
-  </data>
-  <data name="DisableFocusModeCommandKey" xml:space="preserve">
-    <value>Disable focus mode</value>
-  </data>
-  <data name="ToggleFullscreenCommandKey" xml:space="preserve">
-    <value>Toggle fullscreen</value>
-  </data>
-  <data name="EnableFullScreenCommandKey" xml:space="preserve">
-    <value>Enable fullscreen</value>
-  </data>
-  <data name="DisableFullScreenCommandKey" xml:space="preserve">
-    <value>Disable fullscreen</value>
-  </data>
-  <data name="EnableMaximizedCommandKey" xml:space="preserve">
-    <value>Maximize window</value>
-  </data>
-  <data name="DisableMaximizedCommandKey" xml:space="preserve">
-    <value>Restore maximized window</value>
-  </data>
-  <data name="ToggleSplitOrientationCommandKey" xml:space="preserve">
-    <value>Toggle pane split orientation</value>
-  </data>
-  <data name="TogglePaneZoomCommandKey" xml:space="preserve">
-    <value>Toggle pane zoom</value>
-  </data>
-  <data name="TogglePaneReadOnlyCommandKey" xml:space="preserve">
-    <value>Toggle pane read-only mode</value>
-  </data>
-  <data name="EnablePaneReadOnlyCommandKey" xml:space="preserve">
-    <value>Enable pane read-only mode</value>
-  </data>
-  <data name="DisablePaneReadOnlyCommandKey" xml:space="preserve">
-    <value>Disable pane read-only mode</value>
-  </data>
-  <data name="ToggleShaderEffectsCommandKey" xml:space="preserve">
-    <value>Toggle terminal visual effects</value>
-  </data>
-  <data name="BreakIntoDebuggerCommandKey" xml:space="preserve">
-    <value>Break into the debugger</value>
-  </data>
-  <data name="OpenSettingsUICommandKey" xml:space="preserve">
-    <value>Open settings...</value>
-  </data>
-  <data name="RenameWindowCommandKey" xml:space="preserve">
-    <value>Rename window to "{0}"</value>
-    <comment>{0} will be replaced with a user-defined string</comment>
-  </data>
-  <data name="ResetWindowNameCommandKey" xml:space="preserve">
-    <value>Reset window name</value>
-  </data>
-  <data name="OpenWindowRenamerCommandKey" xml:space="preserve">
-    <value>Rename window...</value>
-  </data>
-  <data name="DisplayWorkingDirectoryCommandKey" xml:space="preserve">
-    <value>Display Terminal's current working directory</value>
-  </data>
-  <data name="GlobalSummonCommandKey" xml:space="preserve">
-    <value>Show/Hide the Terminal window</value>
-  </data>
-  <data name="QuakeModeCommandKey" xml:space="preserve">
-    <value>Show/Hide Quake window</value>
-    <comment>Quake is a well-known computer game and isn't related to earthquakes, etc. See https://en.wikipedia.org/wiki/Quake_(video_game)</comment>
-  </data>
-  <data name="FocusPaneCommandKey" xml:space="preserve">
-    <value>Focus pane {0}</value>
-    <comment>{0} will be replaced with a user-specified number</comment>
-  </data>
-  <data name="ExportBufferToPathCommandKey" xml:space="preserve">
-    <value>Export text to {0}</value>
-    <comment>{0} will be replaced with a user-specified file path</comment>
-  </data>
-  <data name="ExportBufferCommandKey" xml:space="preserve">
-    <value>Export text</value>
-  </data>
-  <data name="ClearAllCommandKey" xml:space="preserve">
-    <value>Clear buffer</value>
-    <comment>A command to clear the entirety of the Terminal output buffer</comment>
-  </data>
-  <data name="ClearViewportCommandKey" xml:space="preserve">
-    <value>Clear viewport</value>
-    <comment>A command to clear the active viewport of the Terminal</comment>
-  </data>
-  <data name="ClearScrollbackCommandKey" xml:space="preserve">
-    <value>Clear scrollback</value>
-    <comment>A command to clear the part of the buffer above the viewport</comment>
-  </data>
-  <data name="DefaultWindowsConsoleName" xml:space="preserve">
-    <value>Let Windows decide</value>
-    <comment>This is the default option if a user doesn't choose to override Microsoft's choice of a Terminal.</comment>
-  </data>
-  <data name="InboxWindowsConsoleAuthor" xml:space="preserve">
-    <value>Microsoft Corporation</value>
-    <comment>Paired with `InboxWindowsConsoleName`, this is the application author... which is us: Microsoft.</comment>
-  </data>
-  <data name="InboxWindowsConsoleName" xml:space="preserve">
-    <value>Windows Console Host</value>
-    <comment>Name describing the usage of the classic windows console as the terminal UI. (`conhost.exe`)</comment>
-  </data>
-  <data name="QuitCommandKey" xml:space="preserve">
-    <value>Quit the Terminal</value>
-  </data>
-  <data name="SetOpacityParentCommandName" xml:space="preserve">
-    <value>Set background opacity...</value>
-  </data>
-  <data name="IncreaseOpacityCommandKey" xml:space="preserve">
-    <value>Increase background opacity by {0}%</value>
-    <comment>A command to change how transparent the background of the window is</comment>
-  </data>
-  <data name="DecreaseOpacityCommandKey" xml:space="preserve">
-    <value>Decrease background opacity by {0}%</value>
-    <comment>A command to change how transparent the background of the window is</comment>
-  </data>
-  <data name="AdjustOpacityCommandKey" xml:space="preserve">
-    <value>Set background opacity to {0}%</value>
-    <comment>A command to change how transparent the background of the window is</comment>
-  </data>
-  <data name="RestoreLastClosedCommandKey" xml:space="preserve">
-    <value>Restore the last closed pane or tab</value>
-  </data>
-  <data name="SelectAllCommandKey" xml:space="preserve">
-    <value>Select all text</value>
-  </data>
-  <data name="MarkModeCommandKey" xml:space="preserve">
-    <value>Toggle mark mode</value>
-    <comment>A command that will toggle "mark mode". This is a mode in the application where the user can mark the text by selecting portions of the text.</comment>
-  </data>
-  <data name="ToggleBlockSelectionCommandKey" xml:space="preserve">
-    <value>Toggle block selection</value>
-  </data>
-  <data name="SwitchSelectionEndpointCommandKey" xml:space="preserve">
-    <value>Switch selection endpoint</value>
-  </data>
-  <data name="ColorSelection_allMatches" xml:space="preserve">
-    <value>all matches</value>
-    <comment>This is used in the description of an action which changes the color of selected text, to indicate that not only the selected text will be colored, but also all matching text.</comment>
-  </data>
-  <data name="ColorSelection_fg_action" xml:space="preserve">
-    <value>Color selection, foreground: {0}{1}</value>
-    <comment>This is the description of an action which changes the color of selected text. {0}: the color. {1}: empty string OR a clause indicating that all matching text will be colored (ColorSelection_allMatches).</comment>
-  </data>
-  <data name="ColorSelection_bg_action" xml:space="preserve">
-    <value>Color selection, background: {0}{1}</value>
-    <comment>This is the description of an action which changes the background color of selected text. {0}: the color. {1}: empty string OR a clause indicating that all matching text will be colored (ColorSelection_allMatches).</comment>
-  </data>
-  <data name="ColorSelection_fg_bg_action" xml:space="preserve">
-    <value>Color selection, foreground: {0}, background: {1}{2}</value>
-    <comment>This is the description of an action which changes the color of selected text and the background. {0}: the foreground color. {1}: the background color. {2}: empty string OR a clause indicating that all matching text will be colored (ColorSelection_allMatches).</comment>
-  </data>
-  <data name="ColorSelection_default_action" xml:space="preserve">
-    <value>Color selection, (default foreground/background){0}</value>
-    <comment>This is the description of an action which changes the color of selected text and the background to the default colors. {0}: empty string OR a clause indicating that all matching text will be colored (ColorSelection_allMatches).</comment>
-  </data>
-  <data name="ColorSelection_defaultColor" xml:space="preserve">
-    <value>[default]</value>
-    <comment>This is used in the description of an action which changes the color of selected text, as a placeholder for a color, to indicate that the default (foreground or background) color will be used.</comment>
-  </data>
-  <data name="ColorSelection_Black" xml:space="preserve">
-    <value>black</value>
-    <comment>A color used in the "ColorSelection" action.</comment>
-  </data>
-  <data name="ColorSelection_Red" xml:space="preserve">
-    <value>red</value>
-    <comment>A color used in the "ColorSelection" action.</comment>
-  </data>
-  <data name="ColorSelection_Green" xml:space="preserve">
-    <value>green</value>
-    <comment>A color used in the "ColorSelection" action.</comment>
-  </data>
-  <data name="ColorSelection_Yellow" xml:space="preserve">
-    <value>yellow</value>
-    <comment>A color used in the "ColorSelection" action.</comment>
-  </data>
-  <data name="ColorSelection_Blue" xml:space="preserve">
-    <value>blue</value>
-    <comment>A color used in the "ColorSelection" action.</comment>
-  </data>
-  <data name="ColorSelection_Purple" xml:space="preserve">
-    <value>purple</value>
-    <comment>A color used in the "ColorSelection" action.</comment>
-  </data>
-  <data name="ColorSelection_Cyan" xml:space="preserve">
-    <value>cyan</value>
-    <comment>A color used in the "ColorSelection" action.</comment>
-  </data>
-  <data name="ColorSelection_White" xml:space="preserve">
-    <value>white</value>
-    <comment>A color used in the "ColorSelection" action.</comment>
-  </data>
-  <data name="ColorSelection_BrightBlack" xml:space="preserve">
-    <value>bright black</value>
-    <comment>A color used in the "ColorSelection" action.</comment>
-  </data>
-  <data name="ColorSelection_BrightRed" xml:space="preserve">
-    <value>bright red</value>
-    <comment>A color used in the "ColorSelection" action.</comment>
-  </data>
-  <data name="ColorSelection_BrightGreen" xml:space="preserve">
-    <value>bright green</value>
-    <comment>A color used in the "ColorSelection" action.</comment>
-  </data>
-  <data name="ColorSelection_BrightYellow" xml:space="preserve">
-    <value>bright yellow</value>
-    <comment>A color used in the "ColorSelection" action.</comment>
-  </data>
-  <data name="ColorSelection_BrightBlue" xml:space="preserve">
-    <value>bright blue</value>
-    <comment>A color used in the "ColorSelection" action.</comment>
-  </data>
-  <data name="ColorSelection_BrightPurple" xml:space="preserve">
-    <value>bright purple</value>
-    <comment>A color used in the "ColorSelection" action.</comment>
-  </data>
-  <data name="ColorSelection_BrightCyan" xml:space="preserve">
-    <value>bright cyan</value>
-    <comment>A color used in the "ColorSelection" action.</comment>
-  </data>
-  <data name="ColorSelection_BrightWhite" xml:space="preserve">
-    <value>bright white</value>
-    <comment>A color used in the "ColorSelection" action.</comment>
-  </data>
-  <data name="ExpandSelectionToWordCommandKey" xml:space="preserve">
-    <value>Expand selection to word</value>
-  </data>
-  <data name="ShowContextMenuCommandKey" xml:space="preserve">
-    <value>Show context menu</value>
-  </data>
-  <data name="CloseOtherPanesCommandKey" xml:space="preserve">
-    <value>Close all other panes</value>
-  </data>
-  <data name="ToggleBroadcastInputCommandKey" xml:space="preserve">
-    <value>Toggle broadcast input to all panes</value>
-    <comment>When enabled, input will go to all panes in this tab simultaneously</comment>
-  </data>
-  <data name="RestartConnectionKey" xml:space="preserve">
-    <value>Restart connection</value>
-  </data>
-  <data name="SelectOutputNextCommandKey" xml:space="preserve">
-    <value>Select next command output</value>
-  </data>
-  <data name="SelectOutputPreviousCommandKey" xml:space="preserve">
-    <value>Select previous command output</value>
-  </data>
-  <data name="SelectCommandNextCommandKey" xml:space="preserve">
-    <value>Select next command</value>
-  </data>
-  <data name="SelectCommandPreviousCommandKey" xml:space="preserve">
-    <value>Select previous command</value>
-  </data>
-  <data name="SearchForTextCommandKey" xml:space="preserve">
-    <value>Search {0}</value>
-    <comment>{0} will be replaced with a user-specified URL to a web page</comment>
-  </data>
-  <data name="SearchWebCommandKey" xml:space="preserve">
-    <value>Search the web for selected text</value>
-    <comment>This will open a web browser to search for some user-selected text</comment>
-  </data>
-  <data name="OpenAboutCommandKey" xml:space="preserve">
-    <value>Open about dialog</value>
-    <comment>This will open the "about" dialog, to display version info and other documentation</comment>
-  </data>
-</root>
+<?xml version="1.0" encoding="utf-8"?>
+<root>
+  <!-- 
+    Microsoft ResX Schema 
+    
+    Version 2.0
+    
+    The primary goals of this format is to allow a simple XML format 
+    that is mostly human readable. The generation and parsing of the 
+    various data types are done through the TypeConverter classes 
+    associated with the data types.
+    
+    Example:
+    
+    ... ado.net/XML headers & schema ...
+    <resheader name="resmimetype">text/microsoft-resx</resheader>
+    <resheader name="version">2.0</resheader>
+    <resheader name="reader">System.Resources.ResXResourceReader, System.Windows.Forms, ...</resheader>
+    <resheader name="writer">System.Resources.ResXResourceWriter, System.Windows.Forms, ...</resheader>
+    <data name="Name1"><value>this is my long string</value><comment>this is a comment</comment></data>
+    <data name="Color1" type="System.Drawing.Color, System.Drawing">Blue</data>
+    <data name="Bitmap1" mimetype="application/x-microsoft.net.object.binary.base64">
+        <value>[base64 mime encoded serialized .NET Framework object]</value>
+    </data>
+    <data name="Icon1" type="System.Drawing.Icon, System.Drawing" mimetype="application/x-microsoft.net.object.bytearray.base64">
+        <value>[base64 mime encoded string representing a byte array form of the .NET Framework object]</value>
+        <comment>This is a comment</comment>
+    </data>
+                
+    There are any number of "resheader" rows that contain simple 
+    name/value pairs.
+    
+    Each data row contains a name, and value. The row also contains a 
+    type or mimetype. Type corresponds to a .NET class that support 
+    text/value conversion through the TypeConverter architecture. 
+    Classes that don't support this are serialized and stored with the 
+    mimetype set.
+    
+    The mimetype is used for serialized objects, and tells the 
+    ResXResourceReader how to depersist the object. This is currently not 
+    extensible. For a given mimetype the value must be set accordingly:
+    
+    Note - application/x-microsoft.net.object.binary.base64 is the format 
+    that the ResXResourceWriter will generate, however the reader can 
+    read any of the formats listed below.
+    
+    mimetype: application/x-microsoft.net.object.binary.base64
+    value   : The object must be serialized with 
+            : System.Runtime.Serialization.Formatters.Binary.BinaryFormatter
+            : and then encoded with base64 encoding.
+    
+    mimetype: application/x-microsoft.net.object.soap.base64
+    value   : The object must be serialized with 
+            : System.Runtime.Serialization.Formatters.Soap.SoapFormatter
+            : and then encoded with base64 encoding.
+
+    mimetype: application/x-microsoft.net.object.bytearray.base64
+    value   : The object must be serialized into a byte array 
+            : using a System.ComponentModel.TypeConverter
+            : and then encoded with base64 encoding.
+    -->
+  <xsd:schema id="root" xmlns="" xmlns:xsd="http://www.w3.org/2001/XMLSchema" xmlns:msdata="urn:schemas-microsoft-com:xml-msdata">
+    <xsd:import namespace="http://www.w3.org/XML/1998/namespace" />
+    <xsd:element name="root" msdata:IsDataSet="true">
+      <xsd:complexType>
+        <xsd:choice maxOccurs="unbounded">
+          <xsd:element name="metadata">
+            <xsd:complexType>
+              <xsd:sequence>
+                <xsd:element name="value" type="xsd:string" minOccurs="0" />
+              </xsd:sequence>
+              <xsd:attribute name="name" use="required" type="xsd:string" />
+              <xsd:attribute name="type" type="xsd:string" />
+              <xsd:attribute name="mimetype" type="xsd:string" />
+              <xsd:attribute ref="xml:space" />
+            </xsd:complexType>
+          </xsd:element>
+          <xsd:element name="assembly">
+            <xsd:complexType>
+              <xsd:attribute name="alias" type="xsd:string" />
+              <xsd:attribute name="name" type="xsd:string" />
+            </xsd:complexType>
+          </xsd:element>
+          <xsd:element name="data">
+            <xsd:complexType>
+              <xsd:sequence>
+                <xsd:element name="value" type="xsd:string" minOccurs="0" msdata:Ordinal="1" />
+                <xsd:element name="comment" type="xsd:string" minOccurs="0" msdata:Ordinal="2" />
+              </xsd:sequence>
+              <xsd:attribute name="name" type="xsd:string" use="required" msdata:Ordinal="1" />
+              <xsd:attribute name="type" type="xsd:string" msdata:Ordinal="3" />
+              <xsd:attribute name="mimetype" type="xsd:string" msdata:Ordinal="4" />
+              <xsd:attribute ref="xml:space" />
+            </xsd:complexType>
+          </xsd:element>
+          <xsd:element name="resheader">
+            <xsd:complexType>
+              <xsd:sequence>
+                <xsd:element name="value" type="xsd:string" minOccurs="0" msdata:Ordinal="1" />
+              </xsd:sequence>
+              <xsd:attribute name="name" type="xsd:string" use="required" />
+            </xsd:complexType>
+          </xsd:element>
+        </xsd:choice>
+      </xsd:complexType>
+    </xsd:element>
+  </xsd:schema>
+  <resheader name="resmimetype">
+    <value>text/microsoft-resx</value>
+  </resheader>
+  <resheader name="version">
+    <value>2.0</value>
+  </resheader>
+  <resheader name="reader">
+    <value>System.Resources.ResXResourceReader, System.Windows.Forms, Version=4.0.0.0, Culture=neutral, PublicKeyToken=b77a5c561934e089</value>
+  </resheader>
+  <resheader name="writer">
+    <value>System.Resources.ResXResourceWriter, System.Windows.Forms, Version=4.0.0.0, Culture=neutral, PublicKeyToken=b77a5c561934e089</value>
+  </resheader>
+  <data name="SetColorSchemeParentCommandName" xml:space="preserve">
+    <value>Select color scheme...</value>
+  </data>
+  <data name="NewTabParentCommandName" xml:space="preserve">
+    <value>New tab</value>
+  </data>
+  <data name="SplitPaneParentCommandName" xml:space="preserve">
+    <value>Split pane</value>
+  </data>
+  <data name="ApplicationDisplayNamePortable" xml:space="preserve">
+    <value>Terminal (portable)</value>
+    <comment>This display name is used when the Terminal application is running in a "portable" mode, where settings are not stored in a shared location.</comment>
+  </data>
+  <data name="ApplicationDisplayNameUnpackaged" xml:space="preserve">
+    <value>Terminal (unpackaged)</value>
+    <comment>This display name is used when the application's name cannot be determined</comment>
+  </data>
+  <data name="ApplicationVersionUnknown" xml:space="preserve">
+    <value>Unknown</value>
+    <comment>This is displayed when the version of the application cannot be determined</comment>
+  </data>
+  <data name="AdjustFontSizeCommandKey" xml:space="preserve">
+    <value>Adjust font size</value>
+  </data>
+  <data name="CloseOtherTabsCommandKey" xml:space="preserve">
+    <value>Close tabs other than index {0}</value>
+    <comment>{0} will be replaced with a number</comment>
+  </data>
+  <data name="CloseOtherTabsDefaultCommandKey" xml:space="preserve">
+    <value>Close all other tabs</value>
+  </data>
+  <data name="ClosePaneCommandKey" xml:space="preserve">
+    <value>Close pane</value>
+  </data>
+  <data name="CloseTabAtIndexCommandKey" xml:space="preserve">
+    <value>Close tab at index {0}</value>
+    <comment>{0} will be replaced with a number</comment>
+  </data>
+  <data name="CloseTabCommandKey" xml:space="preserve">
+    <value>Close tab</value>
+  </data>
+  <data name="CloseTabsAfterCommandKey" xml:space="preserve">
+    <value>Close tabs after index {0}</value>
+    <comment>{0} will be replaced with a number</comment>
+  </data>
+  <data name="CopySuffix" xml:space="preserve">
+    <value>Copy</value>
+    <comment>The suffix we add to the name of a duplicated profile.</comment>
+  </data>
+  <data name="MoveTabCommandKey" xml:space="preserve">
+    <value>Move tab {0}</value>
+    <comment>{0} will be replaced with a "forward" / "backward"</comment>
+  </data>
+  <data name="MoveTabToWindowCommandKey" xml:space="preserve">
+    <value>Move tab to window "{0}"</value>
+    <comment>{0} will be replaced with a user-specified name of a window</comment>
+  </data>
+  <data name="MoveTabToNewWindowCommandKey" xml:space="preserve">
+    <value>Move tab to a new window</value>
+  </data>
+  <data name="MoveTabDirectionForward" xml:space="preserve">
+    <value>forward</value>
+  </data>
+  <data name="MoveTabDirectionBackward" xml:space="preserve">
+    <value>backward</value>
+  </data>
+  <data name="CloseTabsAfterDefaultCommandKey" xml:space="preserve">
+    <value>Close all tabs after the current tab</value>
+  </data>
+  <data name="CloseWindowCommandKey" xml:space="preserve">
+    <value>Close window</value>
+  </data>
+  <data name="OpenSystemMenuCommandKey" xml:space="preserve">
+    <value>Open system menu</value>
+  </data>
+  <data name="CommandPromptDisplayName" xml:space="preserve">
+    <value>Command Prompt</value>
+    <comment>This is the name of "Command Prompt", as localized in Windows. The localization here should match the one in the Windows product for "Command Prompt"</comment>
+  </data>
+  <data name="CopyTextAsSingleLineCommandKey" xml:space="preserve">
+    <value>Copy text as a single line</value>
+  </data>
+  <data name="CopyTextCommandKey" xml:space="preserve">
+    <value>Copy text</value>
+  </data>
+  <data name="DecreaseFontSizeCommandKey" xml:space="preserve">
+    <value>Decrease font size</value>
+  </data>
+  <data name="DecreaseFontSizeWithAmountCommandKey" xml:space="preserve">
+    <value>Decrease font size, amount: {0}</value>
+    <comment>{0} will be replaced with a positive number</comment>
+  </data>
+  <data name="DirectionDown" xml:space="preserve">
+    <value>down</value>
+  </data>
+  <data name="DirectionLeft" xml:space="preserve">
+    <value>left</value>
+  </data>
+  <data name="DirectionRight" xml:space="preserve">
+    <value>right</value>
+  </data>
+  <data name="DirectionUp" xml:space="preserve">
+    <value>up</value>
+  </data>
+  <data name="DirectionPrevious" xml:space="preserve">
+    <value>previous</value>
+  </data>
+  <data name="DuplicatePaneCommandKey" xml:space="preserve">
+    <value>Duplicate pane</value>
+  </data>
+  <data name="DuplicateTabCommandKey" xml:space="preserve">
+    <value>Duplicate tab</value>
+  </data>
+  <data name="ExecuteCommandlineCommandKey" xml:space="preserve">
+    <value>Run commandline "{0}" in this window</value>
+    <comment>{0} will be replaced with a user-defined commandline</comment>
+  </data>
+  <data name="FindCommandKey" xml:space="preserve">
+    <value>Find</value>
+  </data>
+  <data name="FindNextCommandKey" xml:space="preserve">
+    <value>Find next search match</value>
+  </data>
+  <data name="FindPrevCommandKey" xml:space="preserve">
+    <value>Find previous search match</value>
+  </data>
+  <data name="IncreaseFontSizeCommandKey" xml:space="preserve">
+    <value>Increase font size</value>
+  </data>
+  <data name="IncreaseFontSizeWithAmountCommandKey" xml:space="preserve">
+    <value>Increase font size, amount: {0}</value>
+    <comment>{0} will be replaced with a positive number</comment>
+  </data>
+  <data name="MoveFocusCommandKey" xml:space="preserve">
+    <value>Move focus</value>
+  </data>
+  <data name="MoveFocusWithArgCommandKey" xml:space="preserve">
+    <value>Move focus {0}</value>
+    <comment>{0} will be replaced with one of the four directions "DirectionLeft", "DirectionRight", "DirectionUp", "DirectionDown"</comment>
+  </data>
+  <data name="MoveFocusToLastUsedPane" xml:space="preserve">
+    <value>Move focus to the last used pane</value>
+  </data>
+  <data name="MoveFocusNextInOrder" xml:space="preserve">
+    <value>Move focus to the next pane in order</value>
+  </data>
+  <data name="MoveFocusPreviousInOrder" xml:space="preserve">
+    <value>Move focus to the previous pane in order</value>
+  </data>
+  <data name="MoveFocusFirstPane" xml:space="preserve">
+    <value>Move focus to the first pane</value>
+  </data>
+  <data name="MoveFocusParentPane" xml:space="preserve">
+    <value>Move focus to the parent pane</value>
+  </data>
+  <data name="MoveFocusChildPane" xml:space="preserve">
+    <value>Move focus to the child pane</value>
+  </data>
+  <data name="SwapPaneCommandKey" xml:space="preserve">
+    <value>Swap pane</value>
+  </data>
+  <data name="SwapPaneWithArgCommandKey" xml:space="preserve">
+    <value>Swap pane {0}</value>
+    <comment>{0} will be replaced with one of the four directions "DirectionLeft", "DirectionRight", "DirectionUp", "DirectionDown"</comment>
+  </data>
+  <data name="SwapPaneToLastUsedPane" xml:space="preserve">
+    <value>Swap panes with the last used pane</value>
+  </data>
+  <data name="SwapPaneNextInOrder" xml:space="preserve">
+    <value>Swap panes with the next pane in order</value>
+  </data>
+  <data name="SwapPanePreviousInOrder" xml:space="preserve">
+    <value>Swap panes with the previous pane in order</value>
+  </data>
+  <data name="SwapPaneFirstPane" xml:space="preserve">
+    <value>Swap panes with the first pane</value>
+  </data>
+  <data name="NewTabCommandKey" xml:space="preserve">
+    <value>New tab</value>
+  </data>
+  <data name="NewWindowCommandKey" xml:space="preserve">
+    <value>New window</value>
+  </data>
+  <data name="IdentifyWindowCommandKey" xml:space="preserve">
+    <value>Identify window</value>
+  </data>
+  <data name="IdentifyWindowsCommandKey" xml:space="preserve">
+    <value>Identify windows</value>
+  </data>
+  <data name="NextTabCommandKey" xml:space="preserve">
+    <value>Next tab</value>
+  </data>
+  <data name="OpenBothSettingsFilesCommandKey" xml:space="preserve">
+    <value>Open both settings and default settings files (JSON)</value>
+    <comment>{Locked="JSON"}. "JSON" is the extension of the file that will be opened.</comment>
+  </data>
+  <data name="OpenDefaultSettingsCommandKey" xml:space="preserve">
+    <value>Open default settings file (JSON)</value>
+    <comment>{Locked="JSON"}. "JSON" is the extension of the file that will be opened.</comment>
+  </data>
+  <data name="OpenNewTabDropdownCommandKey" xml:space="preserve">
+    <value>Open new tab dropdown</value>
+  </data>
+  <data name="OpenSettingsCommandKey" xml:space="preserve">
+    <value>Open settings file (JSON)</value>
+    <comment>{Locked="JSON"}. "JSON" is the extension of the file that will be opened.</comment>
+  </data>
+  <data name="OpenTabColorPickerCommandKey" xml:space="preserve">
+    <value>Set the tab color...</value>
+  </data>
+  <data name="PasteTextCommandKey" xml:space="preserve">
+    <value>Paste</value>
+  </data>
+  <data name="PrevTabCommandKey" xml:space="preserve">
+    <value>Previous tab</value>
+  </data>
+  <data name="RenameTabCommandKey" xml:space="preserve">
+    <value>Rename tab to "{0}"</value>
+    <comment>{0} will be replaced with a user-defined string</comment>
+  </data>
+  <data name="ResetFontSizeCommandKey" xml:space="preserve">
+    <value>Reset font size</value>
+  </data>
+  <data name="ResetTabColorCommandKey" xml:space="preserve">
+    <value>Reset tab color</value>
+  </data>
+  <data name="ResetTabNameCommandKey" xml:space="preserve">
+    <value>Reset tab title</value>
+  </data>
+  <data name="OpenTabRenamerCommandKey" xml:space="preserve">
+    <value>Rename tab title...</value>
+  </data>
+  <data name="ResizePaneCommandKey" xml:space="preserve">
+    <value>Resize pane</value>
+  </data>
+  <data name="ResizePaneWithArgCommandKey" xml:space="preserve">
+    <value>Resize pane {0}</value>
+    <comment>{0} will be replaced with one of the four directions "DirectionLeft", "DirectionRight", "DirectionUp", or "DirectionDown"</comment>
+  </data>
+  <data name="ScrollDownCommandKey" xml:space="preserve">
+    <value>Scroll down</value>
+  </data>
+  <data name="ScrollDownSeveralRowsCommandKey" xml:space="preserve">
+    <value>Scroll down {0} line(s)</value>
+    <comment>{0} will be replaced with the number of lines to scroll"</comment>
+  </data>
+  <data name="ScrollDownPageCommandKey" xml:space="preserve">
+    <value>Scroll down one page</value>
+  </data>
+  <data name="ScrollUpCommandKey" xml:space="preserve">
+    <value>Scroll up</value>
+  </data>
+  <data name="ScrollUpSeveralRowsCommandKey" xml:space="preserve">
+    <value>Scroll up {0} line(s)</value>
+    <comment>{0} will be replaced with the number of lines to scroll"</comment>
+  </data>
+  <data name="ScrollUpPageCommandKey" xml:space="preserve">
+    <value>Scroll up one page</value>
+  </data>
+  <data name="ScrollToTopCommandKey" xml:space="preserve">
+    <value>Scroll to the top of history</value>
+  </data>
+  <data name="ScrollToBottomCommandKey" xml:space="preserve">
+    <value>Scroll to the bottom of history</value>
+  </data>
+  <data name="ScrollToPreviousMarkCommandKey" xml:space="preserve">
+    <value>Scroll to the previous mark</value>
+  </data>
+  <data name="ScrollToNextMarkCommandKey" xml:space="preserve">
+    <value>Scroll to the next mark</value>
+  </data>
+  <data name="ScrollToFirstMarkCommandKey" xml:space="preserve">
+    <value>Scroll to the first mark</value>
+  </data>
+  <data name="ScrollToLastMarkCommandKey" xml:space="preserve">
+    <value>Scroll to the last mark</value>
+  </data>
+  <data name="AddMarkCommandKey" xml:space="preserve">
+    <value>Add a scroll mark</value>
+  </data>
+  <data name="AddMarkWithColorCommandKey" xml:space="preserve">
+    <value>Add a scroll mark, color:{0}</value>
+    <comment>{Locked="color"}. "color" is a literal parameter name that shouldn't be translated. {0} will be replaced with a color in hexadecimal format, like `#123456`</comment>
+  </data>
+  <data name="ClearMarkCommandKey" xml:space="preserve">
+    <value>Clear mark</value>
+  </data>
+  <data name="ClearAllMarksCommandKey" xml:space="preserve">
+    <value>Clear all marks</value>
+  </data>
+  <data name="SendInputCommandKey" xml:space="preserve">
+    <value>Send Input: "{0}"</value>
+    <comment>{0} will be replaced with a string of input as defined by the user</comment>
+  </data>
+  <data name="SetColorSchemeCommandKey" xml:space="preserve">
+    <value>Set color scheme to {0}</value>
+    <comment>{0} will be replaced with the name of a color scheme as defined by the user.</comment>
+  </data>
+  <data name="SetTabColorCommandKey" xml:space="preserve">
+    <value>Set tab color to {0}</value>
+    <comment>{0} will be replaced with a color, displayed in hexadecimal (#RRGGBB) notation.</comment>
+  </data>
+  <data name="SplitHorizontalCommandKey" xml:space="preserve">
+    <value>Split pane horizontally</value>
+  </data>
+  <data name="MovePaneCommandKey" xml:space="preserve">
+    <value>Move pane</value>
+  </data>
+  <data name="MovePaneToNewWindowCommandKey" xml:space="preserve">
+    <value>Move pane to new window</value>
+  </data>
+  <data name="SplitPaneCommandKey" xml:space="preserve">
+    <value>Split pane</value>
+  </data>
+  <data name="SplitVerticalCommandKey" xml:space="preserve">
+    <value>Split pane vertically</value>
+  </data>
+  <data name="SwitchToTabCommandKey" xml:space="preserve">
+    <value>Switch to tab</value>
+  </data>
+  <data name="SwitchToLastTabCommandKey" xml:space="preserve">
+    <value>Switch to the last tab</value>
+  </data>
+  <data name="TabSearchCommandKey" xml:space="preserve">
+    <value>Search for tab...</value>
+  </data>
+  <data name="ToggleAlwaysOnTopCommandKey" xml:space="preserve">
+    <value>Toggle always on top mode</value>
+  </data>
+  <data name="ToggleCommandPaletteCommandKey" xml:space="preserve">
+    <value>Toggle command palette</value>
+  </data>
+  <data name="SuggestionsCommandHistoryCommandKey" xml:space="preserve">
+    <value>Recent commands...</value>
+  </data>
+  <data name="SuggestionsCommandKey" xml:space="preserve">
+    <value>Open suggestions...</value>
+  </data>
+  <data name="ToggleCommandPaletteCommandLineModeCommandKey" xml:space="preserve">
+    <value>Toggle command palette in command line mode</value>
+  </data>
+  <data name="ToggleFocusModeCommandKey" xml:space="preserve">
+    <value>Toggle focus mode</value>
+    <comment>"Focus mode" is a mode with minimal UI elements, for a distraction-free experience</comment>
+  </data>
+  <data name="EnableFocusModeCommandKey" xml:space="preserve">
+    <value>Enable focus mode</value>
+  </data>
+  <data name="DisableFocusModeCommandKey" xml:space="preserve">
+    <value>Disable focus mode</value>
+  </data>
+  <data name="ToggleFullscreenCommandKey" xml:space="preserve">
+    <value>Toggle fullscreen</value>
+  </data>
+  <data name="EnableFullScreenCommandKey" xml:space="preserve">
+    <value>Enable fullscreen</value>
+  </data>
+  <data name="DisableFullScreenCommandKey" xml:space="preserve">
+    <value>Disable fullscreen</value>
+  </data>
+  <data name="EnableMaximizedCommandKey" xml:space="preserve">
+    <value>Maximize window</value>
+  </data>
+  <data name="DisableMaximizedCommandKey" xml:space="preserve">
+    <value>Restore maximized window</value>
+  </data>
+  <data name="ToggleSplitOrientationCommandKey" xml:space="preserve">
+    <value>Toggle pane split orientation</value>
+  </data>
+  <data name="TogglePaneZoomCommandKey" xml:space="preserve">
+    <value>Toggle pane zoom</value>
+  </data>
+  <data name="TogglePaneReadOnlyCommandKey" xml:space="preserve">
+    <value>Toggle pane read-only mode</value>
+  </data>
+  <data name="EnablePaneReadOnlyCommandKey" xml:space="preserve">
+    <value>Enable pane read-only mode</value>
+  </data>
+  <data name="DisablePaneReadOnlyCommandKey" xml:space="preserve">
+    <value>Disable pane read-only mode</value>
+  </data>
+  <data name="ToggleShaderEffectsCommandKey" xml:space="preserve">
+    <value>Toggle terminal visual effects</value>
+  </data>
+  <data name="BreakIntoDebuggerCommandKey" xml:space="preserve">
+    <value>Break into the debugger</value>
+  </data>
+  <data name="OpenSettingsUICommandKey" xml:space="preserve">
+    <value>Open settings...</value>
+  </data>
+  <data name="RenameWindowCommandKey" xml:space="preserve">
+    <value>Rename window to "{0}"</value>
+    <comment>{0} will be replaced with a user-defined string</comment>
+  </data>
+  <data name="ResetWindowNameCommandKey" xml:space="preserve">
+    <value>Reset window name</value>
+  </data>
+  <data name="OpenWindowRenamerCommandKey" xml:space="preserve">
+    <value>Rename window...</value>
+  </data>
+  <data name="DisplayWorkingDirectoryCommandKey" xml:space="preserve">
+    <value>Display Terminal's current working directory</value>
+  </data>
+  <data name="GlobalSummonCommandKey" xml:space="preserve">
+    <value>Show/Hide the Terminal window</value>
+  </data>
+  <data name="QuakeModeCommandKey" xml:space="preserve">
+    <value>Show/Hide Quake window</value>
+    <comment>Quake is a well-known computer game and isn't related to earthquakes, etc. See https://en.wikipedia.org/wiki/Quake_(video_game)</comment>
+  </data>
+  <data name="FocusPaneCommandKey" xml:space="preserve">
+    <value>Focus pane {0}</value>
+    <comment>{0} will be replaced with a user-specified number</comment>
+  </data>
+  <data name="ExportBufferToPathCommandKey" xml:space="preserve">
+    <value>Export text to {0}</value>
+    <comment>{0} will be replaced with a user-specified file path</comment>
+  </data>
+  <data name="ExportBufferCommandKey" xml:space="preserve">
+    <value>Export text</value>
+  </data>
+  <data name="ClearAllCommandKey" xml:space="preserve">
+    <value>Clear buffer</value>
+    <comment>A command to clear the entirety of the Terminal output buffer</comment>
+  </data>
+  <data name="ClearViewportCommandKey" xml:space="preserve">
+    <value>Clear viewport</value>
+    <comment>A command to clear the active viewport of the Terminal</comment>
+  </data>
+  <data name="ClearScrollbackCommandKey" xml:space="preserve">
+    <value>Clear scrollback</value>
+    <comment>A command to clear the part of the buffer above the viewport</comment>
+  </data>
+  <data name="DefaultWindowsConsoleName" xml:space="preserve">
+    <value>Let Windows decide</value>
+    <comment>This is the default option if a user doesn't choose to override Microsoft's choice of a Terminal.</comment>
+  </data>
+  <data name="InboxWindowsConsoleAuthor" xml:space="preserve">
+    <value>Microsoft Corporation</value>
+    <comment>Paired with `InboxWindowsConsoleName`, this is the application author... which is us: Microsoft.</comment>
+  </data>
+  <data name="InboxWindowsConsoleName" xml:space="preserve">
+    <value>Windows Console Host</value>
+    <comment>Name describing the usage of the classic windows console as the terminal UI. (`conhost.exe`)</comment>
+  </data>
+  <data name="QuitCommandKey" xml:space="preserve">
+    <value>Quit the Terminal</value>
+  </data>
+  <data name="SetOpacityParentCommandName" xml:space="preserve">
+    <value>Set background opacity...</value>
+  </data>
+  <data name="IncreaseOpacityCommandKey" xml:space="preserve">
+    <value>Increase background opacity by {0}%</value>
+    <comment>A command to change how transparent the background of the window is</comment>
+  </data>
+  <data name="DecreaseOpacityCommandKey" xml:space="preserve">
+    <value>Decrease background opacity by {0}%</value>
+    <comment>A command to change how transparent the background of the window is</comment>
+  </data>
+  <data name="AdjustOpacityCommandKey" xml:space="preserve">
+    <value>Set background opacity to {0}%</value>
+    <comment>A command to change how transparent the background of the window is</comment>
+  </data>
+  <data name="RestoreLastClosedCommandKey" xml:space="preserve">
+    <value>Restore the last closed pane or tab</value>
+  </data>
+  <data name="SelectAllCommandKey" xml:space="preserve">
+    <value>Select all text</value>
+  </data>
+  <data name="MarkModeCommandKey" xml:space="preserve">
+    <value>Toggle mark mode</value>
+    <comment>A command that will toggle "mark mode". This is a mode in the application where the user can mark the text by selecting portions of the text.</comment>
+  </data>
+  <data name="ToggleBlockSelectionCommandKey" xml:space="preserve">
+    <value>Toggle block selection</value>
+  </data>
+  <data name="SwitchSelectionEndpointCommandKey" xml:space="preserve">
+    <value>Switch selection endpoint</value>
+  </data>
+  <data name="ColorSelection_allMatches" xml:space="preserve">
+    <value>all matches</value>
+    <comment>This is used in the description of an action which changes the color of selected text, to indicate that not only the selected text will be colored, but also all matching text.</comment>
+  </data>
+  <data name="ColorSelection_fg_action" xml:space="preserve">
+    <value>Color selection, foreground: {0}{1}</value>
+    <comment>This is the description of an action which changes the color of selected text. {0}: the color. {1}: empty string OR a clause indicating that all matching text will be colored (ColorSelection_allMatches).</comment>
+  </data>
+  <data name="ColorSelection_bg_action" xml:space="preserve">
+    <value>Color selection, background: {0}{1}</value>
+    <comment>This is the description of an action which changes the background color of selected text. {0}: the color. {1}: empty string OR a clause indicating that all matching text will be colored (ColorSelection_allMatches).</comment>
+  </data>
+  <data name="ColorSelection_fg_bg_action" xml:space="preserve">
+    <value>Color selection, foreground: {0}, background: {1}{2}</value>
+    <comment>This is the description of an action which changes the color of selected text and the background. {0}: the foreground color. {1}: the background color. {2}: empty string OR a clause indicating that all matching text will be colored (ColorSelection_allMatches).</comment>
+  </data>
+  <data name="ColorSelection_default_action" xml:space="preserve">
+    <value>Color selection, (default foreground/background){0}</value>
+    <comment>This is the description of an action which changes the color of selected text and the background to the default colors. {0}: empty string OR a clause indicating that all matching text will be colored (ColorSelection_allMatches).</comment>
+  </data>
+  <data name="ColorSelection_defaultColor" xml:space="preserve">
+    <value>[default]</value>
+    <comment>This is used in the description of an action which changes the color of selected text, as a placeholder for a color, to indicate that the default (foreground or background) color will be used.</comment>
+  </data>
+  <data name="ColorSelection_Black" xml:space="preserve">
+    <value>black</value>
+    <comment>A color used in the "ColorSelection" action.</comment>
+  </data>
+  <data name="ColorSelection_Red" xml:space="preserve">
+    <value>red</value>
+    <comment>A color used in the "ColorSelection" action.</comment>
+  </data>
+  <data name="ColorSelection_Green" xml:space="preserve">
+    <value>green</value>
+    <comment>A color used in the "ColorSelection" action.</comment>
+  </data>
+  <data name="ColorSelection_Yellow" xml:space="preserve">
+    <value>yellow</value>
+    <comment>A color used in the "ColorSelection" action.</comment>
+  </data>
+  <data name="ColorSelection_Blue" xml:space="preserve">
+    <value>blue</value>
+    <comment>A color used in the "ColorSelection" action.</comment>
+  </data>
+  <data name="ColorSelection_Purple" xml:space="preserve">
+    <value>purple</value>
+    <comment>A color used in the "ColorSelection" action.</comment>
+  </data>
+  <data name="ColorSelection_Cyan" xml:space="preserve">
+    <value>cyan</value>
+    <comment>A color used in the "ColorSelection" action.</comment>
+  </data>
+  <data name="ColorSelection_White" xml:space="preserve">
+    <value>white</value>
+    <comment>A color used in the "ColorSelection" action.</comment>
+  </data>
+  <data name="ColorSelection_BrightBlack" xml:space="preserve">
+    <value>bright black</value>
+    <comment>A color used in the "ColorSelection" action.</comment>
+  </data>
+  <data name="ColorSelection_BrightRed" xml:space="preserve">
+    <value>bright red</value>
+    <comment>A color used in the "ColorSelection" action.</comment>
+  </data>
+  <data name="ColorSelection_BrightGreen" xml:space="preserve">
+    <value>bright green</value>
+    <comment>A color used in the "ColorSelection" action.</comment>
+  </data>
+  <data name="ColorSelection_BrightYellow" xml:space="preserve">
+    <value>bright yellow</value>
+    <comment>A color used in the "ColorSelection" action.</comment>
+  </data>
+  <data name="ColorSelection_BrightBlue" xml:space="preserve">
+    <value>bright blue</value>
+    <comment>A color used in the "ColorSelection" action.</comment>
+  </data>
+  <data name="ColorSelection_BrightPurple" xml:space="preserve">
+    <value>bright purple</value>
+    <comment>A color used in the "ColorSelection" action.</comment>
+  </data>
+  <data name="ColorSelection_BrightCyan" xml:space="preserve">
+    <value>bright cyan</value>
+    <comment>A color used in the "ColorSelection" action.</comment>
+  </data>
+  <data name="ColorSelection_BrightWhite" xml:space="preserve">
+    <value>bright white</value>
+    <comment>A color used in the "ColorSelection" action.</comment>
+  </data>
+  <data name="ExpandSelectionToWordCommandKey" xml:space="preserve">
+    <value>Expand selection to word</value>
+  </data>
+  <data name="ShowContextMenuCommandKey" xml:space="preserve">
+    <value>Show context menu</value>
+  </data>
+  <data name="CloseOtherPanesCommandKey" xml:space="preserve">
+    <value>Close all other panes</value>
+  </data>
+  <data name="ToggleBroadcastInputCommandKey" xml:space="preserve">
+    <value>Toggle broadcast input to all panes</value>
+    <comment>When enabled, input will go to all panes in this tab simultaneously</comment>
+  </data>
+  <data name="RestartConnectionKey" xml:space="preserve">
+    <value>Restart connection</value>
+  </data>
+  <data name="SelectOutputNextCommandKey" xml:space="preserve">
+    <value>Select next command output</value>
+  </data>
+  <data name="SelectOutputPreviousCommandKey" xml:space="preserve">
+    <value>Select previous command output</value>
+  </data>
+  <data name="SelectCommandNextCommandKey" xml:space="preserve">
+    <value>Select next command</value>
+  </data>
+  <data name="SelectCommandPreviousCommandKey" xml:space="preserve">
+    <value>Select previous command</value>
+  </data>
+  <data name="SearchForTextCommandKey" xml:space="preserve">
+    <value>Search {0}</value>
+    <comment>{0} will be replaced with a user-specified URL to a web page</comment>
+  </data>
+  <data name="SearchWebCommandKey" xml:space="preserve">
+    <value>Search the web for selected text</value>
+    <comment>This will open a web browser to search for some user-selected text</comment>
+  </data>
+  <data name="OpenAboutCommandKey" xml:space="preserve">
+    <value>Open about dialog</value>
+    <comment>This will open the "about" dialog, to display version info and other documentation</comment>
+  </data>
+</root>