--- conflicted
+++ resolved
@@ -225,16 +225,11 @@
         TerminalApp::WindowProperties _WindowProperties{ nullptr };
         PaneResources _paneResources;
 
-<<<<<<< HEAD
         TerminalApp::ContentManager _manager{ nullptr };
 
-        winrt::Windows::Foundation::IAsyncOperation<winrt::Windows::UI::Xaml::Controls::ContentDialogResult>
-        _ShowDialogHelper(const std::wstring_view& name);
-=======
         winrt::Microsoft::Terminal::TerminalConnection::ConptyConnection::NewConnection_revoker _newConnectionRevoker;
 
         winrt::Windows::Foundation::IAsyncOperation<winrt::Windows::UI::Xaml::Controls::ContentDialogResult> _ShowDialogHelper(const std::wstring_view& name);
->>>>>>> 55ee49b8
 
         void _ShowAboutDialog();
         winrt::Windows::Foundation::IAsyncOperation<winrt::Windows::UI::Xaml::Controls::ContentDialogResult> _ShowQuitDialog();
