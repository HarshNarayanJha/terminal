--- conflicted
+++ resolved
@@ -478,18 +478,16 @@
 
         winrt::fire_and_forget _ShowWindowChangedHandler(const IInspectable sender, const winrt::Microsoft::Terminal::Control::ShowWindowArgs args);
 
-<<<<<<< HEAD
         void _onTabDragStarting(winrt::Microsoft::UI::Xaml::Controls::TabView sender, winrt::Microsoft::UI::Xaml::Controls::TabViewTabDragStartingEventArgs e);
         void _onTabStripDragOver(winrt::Windows::Foundation::IInspectable sender, winrt::Windows::UI::Xaml::DragEventArgs e);
         winrt::fire_and_forget _onTabStripDrop(winrt::Windows::Foundation::IInspectable sender, winrt::Windows::UI::Xaml::DragEventArgs e);
 
         void _DetachTab(const winrt::com_ptr<TerminalTab>& terminalTab);
 
-=======
         void _DetachPaneFromWindow(std::shared_ptr<Pane> pane);
         void _DetachTabFromWindow(const winrt::com_ptr<TerminalTab>& terminalTab);
         void _MoveContent(std::vector<winrt::Microsoft::Terminal::Settings::Model::ActionAndArgs>& actions, const winrt::hstring& windowName, const uint32_t tabIndex);
->>>>>>> 1f8766e9
+
 #pragma region ActionHandlers
         // These are all defined in AppActionHandlers.cpp
 #define ON_ALL_ACTIONS(action) DECLARE_ACTION_HANDLER(action);
