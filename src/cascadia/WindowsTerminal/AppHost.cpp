// Copyright (c) Microsoft Corporation.
// Licensed under the MIT license.

#include "pch.h"
#include "AppHost.h"
#include "../types/inc/Viewport.hpp"
#include "../types/inc/utils.hpp"
#include "../types/inc/User32Utils.hpp"
#include "../WinRTUtils/inc/WtExeUtils.h"
#include "resource.h"
#include "VirtualDesktopUtils.h"

using namespace winrt::Windows::UI;
using namespace winrt::Windows::UI::Composition;
using namespace winrt::Windows::UI::Xaml;
using namespace winrt::Windows::UI::Xaml::Hosting;
using namespace winrt::Windows::Foundation::Numerics;
using namespace winrt::Microsoft::Terminal;
using namespace winrt::Microsoft::Terminal::Settings::Model;
using namespace ::Microsoft::Console;
using namespace ::Microsoft::Console::Types;

// This magic flag is "documented" at https://msdn.microsoft.com/en-us/library/windows/desktop/ms646301(v=vs.85).aspx
// "If the high-order bit is 1, the key is down; otherwise, it is up."
static constexpr short KeyPressed{ gsl::narrow_cast<short>(0x8000) };

AppHost::AppHost() noexcept :
    _app{},
    _windowManager{},
    _logic{ nullptr }, // don't make one, we're going to take a ref on app's
    _window{ nullptr }
{
    _logic = _app.Logic(); // get a ref to app's logic

    // Inform the WindowManager that it can use us to find the target window for
    // a set of commandline args. This needs to be done before
    // _HandleCommandlineArgs, because WE might end up being the monarch. That
    // would mean we'd need to be responsible for looking that up.
    _windowManager.FindTargetWindowRequested({ this, &AppHost::_FindTargetWindow });

    // If there were commandline args to our process, try and process them here.
    // Do this before AppLogic::Create, otherwise this will have no effect.
    //
    // This will send our commandline to the Monarch, to ask if we should make a
    // new window or not. If not, exit immediately.
    _HandleCommandlineArgs();
    if (!_shouldCreateWindow)
    {
        return;
    }

    _useNonClientArea = _logic.GetShowTabsInTitlebar();
    if (_useNonClientArea)
    {
        _window = std::make_unique<NonClientIslandWindow>(_logic.GetRequestedTheme());
    }
    else
    {
        _window = std::make_unique<IslandWindow>();
    }

    // Update our own internal state tracking if we're in quake mode or not.
    _IsQuakeWindowChanged(nullptr, nullptr);

    // Tell the window to callback to us when it's about to handle a WM_CREATE
    auto pfn = std::bind(&AppHost::_HandleCreateWindow,
                         this,
                         std::placeholders::_1,
                         std::placeholders::_2,
                         std::placeholders::_3);
    _window->SetCreateCallback(pfn);

    _window->SetSnapDimensionCallback(std::bind(&winrt::TerminalApp::AppLogic::CalcSnappedDimension,
                                                _logic,
                                                std::placeholders::_1,
                                                std::placeholders::_2));
    _window->MouseScrolled({ this, &AppHost::_WindowMouseWheeled });
    _window->WindowActivated({ this, &AppHost::_WindowActivated });
    _window->HotkeyPressed({ this, &AppHost::_GlobalHotkeyPressed });
    _window->SetAlwaysOnTop(_logic.GetInitialAlwaysOnTop());
    _window->MakeWindow();

    _windowManager.BecameMonarch({ this, &AppHost::_BecomeMonarch });
    if (_windowManager.IsMonarch())
    {
        _BecomeMonarch(nullptr, nullptr);
    }
}

AppHost::~AppHost()
{
    // destruction order is important for proper teardown here

    _window = nullptr;
    _app.Close();
    _app = nullptr;
}

bool AppHost::OnDirectKeyEvent(const uint32_t vkey, const uint8_t scanCode, const bool down)
{
    if (_logic)
    {
        return _logic.OnDirectKeyEvent(vkey, scanCode, down);
    }
    return false;
}

// Method Description:
// - Event handler to update the taskbar progress indicator
// - Upon receiving the event, we ask the underlying logic for the taskbar state/progress values
//   of the last active control
// Arguments:
// - sender: not used
// - args: not used
void AppHost::SetTaskbarProgress(const winrt::Windows::Foundation::IInspectable& /*sender*/, const winrt::Windows::Foundation::IInspectable& /*args*/)
{
    if (_logic)
    {
        const auto state = gsl::narrow_cast<size_t>(_logic.GetLastActiveControlTaskbarState());
        const auto progress = gsl::narrow_cast<size_t>(_logic.GetLastActiveControlTaskbarProgress());
        _window->SetTaskbarProgress(state, progress);
    }
}

void _buildArgsFromCommandline(std::vector<winrt::hstring>& args)
{
    if (auto commandline{ GetCommandLineW() })
    {
        int argc = 0;

        // Get the argv, and turn them into a hstring array to pass to the app.
        wil::unique_any<LPWSTR*, decltype(&::LocalFree), ::LocalFree> argv{ CommandLineToArgvW(commandline, &argc) };
        if (argv)
        {
            for (auto& elem : wil::make_range(argv.get(), argc))
            {
                args.emplace_back(elem);
            }
        }
    }
    if (args.empty())
    {
        args.emplace_back(L"wt.exe");
    }
}

// Method Description:
// - Retrieve any commandline args passed on the commandline, and pass them to
//   the WindowManager, to ask if we should become a window process.
// - If we should create a window, then pass the arguments to the app logic for
//   processing.
// - If we shouldn't become a window, set _shouldCreateWindow to false and exit
//   immediately.
// - If the logic determined there's an error while processing that commandline,
//   display a message box to the user with the text of the error, and exit.
//    * We display a message box because we're a Win32 application (not a
//      console app), and the shell has undoubtedly returned to the foreground
//      of the console. Text emitted here might mix unexpectedly with output
//      from the shell process.
// Arguments:
// - <none>
// Return Value:
// - <none>
void AppHost::_HandleCommandlineArgs()
{
    std::vector<winrt::hstring> args;
    _buildArgsFromCommandline(args);
    std::wstring cwd{ wil::GetCurrentDirectoryW<std::wstring>() };

    Remoting::CommandlineArgs eventArgs{ { args }, { cwd } };
    _windowManager.ProposeCommandline(eventArgs);

    _shouldCreateWindow = _windowManager.ShouldCreateWindow();
    if (!_shouldCreateWindow)
    {
        return;
    }

    if (auto peasant{ _windowManager.CurrentWindow() })
    {
        if (auto args{ peasant.InitialArgs() })
        {
            const auto result = _logic.SetStartupCommandline(args.Commandline());
            const auto message = _logic.ParseCommandlineMessage();
            if (!message.empty())
            {
                const auto displayHelp = result == 0;
                const auto messageTitle = displayHelp ? IDS_HELP_DIALOG_TITLE : IDS_ERROR_DIALOG_TITLE;
                const auto messageIcon = displayHelp ? MB_ICONWARNING : MB_ICONERROR;
                // TODO:GH#4134: polish this dialog more, to make the text more
                // like msiexec /?
                MessageBoxW(nullptr,
                            message.data(),
                            GetStringResource(messageTitle).data(),
                            MB_OK | messageIcon);

                if (_logic.ShouldExitEarly())
                {
                    ExitProcess(result);
                }
            }
        }

        // After handling the initial args, hookup the callback for handling
        // future commandline invocations. When our peasant is told to execute a
        // commandline (in the future), it'll trigger this callback, that we'll
        // use to send the actions to the app.
        peasant.ExecuteCommandlineRequested({ this, &AppHost::_DispatchCommandline });
        peasant.SummonRequested({ this, &AppHost::_HandleSummon });

        peasant.DisplayWindowIdRequested({ this, &AppHost::_DisplayWindowId });

        _logic.WindowName(peasant.WindowName());
        _logic.WindowId(peasant.GetID());
    }
}

// Method Description:
// - Initializes the XAML island, creates the terminal app, and sets the
//   island's content to that of the terminal app's content. Also registers some
//   callbacks with TermApp.
// !!! IMPORTANT!!!
// This must be called *AFTER* WindowsXamlManager::InitializeForCurrentThread.
// If it isn't, then we won't be able to create the XAML island.
// Arguments:
// - <none>
// Return Value:
// - <none>
void AppHost::Initialize()
{
    _window->Initialize();

    if (auto withWindow{ _logic.try_as<IInitializeWithWindow>() })
    {
        withWindow->Initialize(_window->GetHandle());
    }

    if (_useNonClientArea)
    {
        // Register our callback for when the app's non-client content changes.
        // This has to be done _before_ App::Create, as the app might set the
        // content in Create.
        _logic.SetTitleBarContent({ this, &AppHost::_UpdateTitleBarContent });
    }

    // Register the 'X' button of the window for a warning experience of multiple
    // tabs opened, this is consistent with Alt+F4 closing
    _window->WindowCloseButtonClicked([this]() { _logic.WindowCloseButtonClicked(); });

    // Add an event handler to plumb clicks in the titlebar area down to the
    // application layer.
    _window->DragRegionClicked([this]() { _logic.TitlebarClicked(); });

    _logic.RequestedThemeChanged({ this, &AppHost::_UpdateTheme });
    _logic.FullscreenChanged({ this, &AppHost::_FullscreenChanged });
    _logic.FocusModeChanged({ this, &AppHost::_FocusModeChanged });
    _logic.AlwaysOnTopChanged({ this, &AppHost::_AlwaysOnTopChanged });
    _logic.RaiseVisualBell({ this, &AppHost::_RaiseVisualBell });

    _logic.Create();

    _logic.TitleChanged({ this, &AppHost::AppTitleChanged });
    _logic.LastTabClosed({ this, &AppHost::LastTabClosed });
    _logic.SetTaskbarProgress({ this, &AppHost::SetTaskbarProgress });
    _logic.IdentifyWindowsRequested({ this, &AppHost::_IdentifyWindowsRequested });
    _logic.RenameWindowRequested({ this, &AppHost::_RenameWindowRequested });
<<<<<<< HEAD
    _logic.SettingsChanged({ this, &AppHost::_HandleSettingsChanged });
=======
    _logic.IsQuakeWindowChanged({ this, &AppHost::_IsQuakeWindowChanged });
>>>>>>> dc663135

    _window->UpdateTitle(_logic.Title());

    // Set up the content of the application. If the app has a custom titlebar,
    // set that content as well.
    _window->SetContent(_logic.GetRoot());
    _window->OnAppInitialized();

    // THIS IS A HACK
    //
    // We've got a weird crash that happens terribly inconsistently, but pretty
    // readily on migrie's laptop, only in Debug mode. Apparently, there's some
    // weird ref-counting magic that goes on during teardown, and our
    // Application doesn't get closed quite right, which can cause us to crash
    // into the debugger. This of course, only happens on exit, and happens
    // somewhere in the XamlHost.dll code.
    //
    // Crazily, if we _manually leak the Application_ here, then the crash
    // doesn't happen. This doesn't matter, because we really want the
    // Application to live for _the entire lifetime of the process_, so the only
    // time when this object would actually need to get cleaned up is _during
    // exit_. So we can safely leak this Application object, and have it just
    // get cleaned up normally when our process exits.
    ::winrt::TerminalApp::App a{ _app };
    ::winrt::detach_abi(a);
}

// Method Description:
// - Called when the app's title changes. Fires off a window message so we can
//   update the window's title on the main thread.
// Arguments:
// - sender: unused
// - newTitle: the string to use as the new window title
// Return Value:
// - <none>
void AppHost::AppTitleChanged(const winrt::Windows::Foundation::IInspectable& /*sender*/, winrt::hstring newTitle)
{
    _window->UpdateTitle(newTitle);
}

// Method Description:
// - Called when no tab is remaining to close the window.
// Arguments:
// - sender: unused
// - LastTabClosedEventArgs: unused
// Return Value:
// - <none>
void AppHost::LastTabClosed(const winrt::Windows::Foundation::IInspectable& /*sender*/, const winrt::TerminalApp::LastTabClosedEventArgs& /*args*/)
{
    _window->Close();
}

// Method Description:
// - Resize the window we're about to create to the appropriate dimensions, as
//   specified in the settings. This will be called during the handling of
//   WM_CREATE. We'll load the settings for the app, then get the proposed size
//   of the terminal from the app. Using that proposed size, we'll resize the
//   window we're creating, so that it'll match the values in the settings.
// Arguments:
// - hwnd: The HWND of the window we're about to create.
// - proposedRect: The location and size of the window that we're about to
//   create. We'll use this rect to determine which monitor the window is about
//   to appear on.
// - launchMode: A LaunchMode enum reference that indicates the launch mode
// Return Value:
// - None
void AppHost::_HandleCreateWindow(const HWND hwnd, RECT proposedRect, LaunchMode& launchMode)
{
    launchMode = _logic.GetLaunchMode();

    // Acquire the actual initial position
    auto initialPos = _logic.GetInitialPosition(proposedRect.left, proposedRect.top);
    const auto centerOnLaunch = _logic.CenterOnLaunch();
    proposedRect.left = static_cast<long>(initialPos.X);
    proposedRect.top = static_cast<long>(initialPos.Y);

    long adjustedHeight = 0;
    long adjustedWidth = 0;

    // Find nearest monitor.
    HMONITOR hmon = MonitorFromRect(&proposedRect, MONITOR_DEFAULTTONEAREST);

    // Get nearest monitor information
    MONITORINFO monitorInfo;
    monitorInfo.cbSize = sizeof(MONITORINFO);
    GetMonitorInfo(hmon, &monitorInfo);

    // This API guarantees that dpix and dpiy will be equal, but neither is an
    // optional parameter so give two UINTs.
    UINT dpix = USER_DEFAULT_SCREEN_DPI;
    UINT dpiy = USER_DEFAULT_SCREEN_DPI;
    // If this fails, we'll use the default of 96.
    GetDpiForMonitor(hmon, MDT_EFFECTIVE_DPI, &dpix, &dpiy);

    // We need to check if the top left point of the titlebar of the window is within any screen
    RECT offScreenTestRect;
    offScreenTestRect.left = proposedRect.left;
    offScreenTestRect.top = proposedRect.top;
    offScreenTestRect.right = offScreenTestRect.left + 1;
    offScreenTestRect.bottom = offScreenTestRect.top + 1;

    bool isTitlebarIntersectWithMonitors = false;
    EnumDisplayMonitors(
        nullptr, &offScreenTestRect, [](HMONITOR, HDC, LPRECT, LPARAM lParam) -> BOOL {
            auto intersectWithMonitor = reinterpret_cast<bool*>(lParam);
            *intersectWithMonitor = true;
            // Continue the enumeration
            return FALSE;
        },
        reinterpret_cast<LPARAM>(&isTitlebarIntersectWithMonitors));

    if (!isTitlebarIntersectWithMonitors)
    {
        // If the title bar is out-of-screen, we set the initial position to
        // the top left corner of the nearest monitor
        proposedRect.left = monitorInfo.rcWork.left;
        proposedRect.top = monitorInfo.rcWork.top;
    }

    auto initialSize = _logic.GetLaunchDimensions(dpix);

    const short islandWidth = Utils::ClampToShortMax(
        static_cast<long>(ceil(initialSize.Width)), 1);
    const short islandHeight = Utils::ClampToShortMax(
        static_cast<long>(ceil(initialSize.Height)), 1);

    // Get the size of a window we'd need to host that client rect. This will
    // add the titlebar space.
    const til::size nonClientSize = _window->GetTotalNonClientExclusiveSize(dpix);
    adjustedWidth = islandWidth + nonClientSize.width<long>();
    adjustedHeight = islandHeight + nonClientSize.height<long>();

    til::size dimensions{ Utils::ClampToShortMax(adjustedWidth, 1),
                          Utils::ClampToShortMax(adjustedHeight, 1) };

    // Find nearest monitor for the position that we've actually settled on
    HMONITOR hMonNearest = MonitorFromRect(&proposedRect, MONITOR_DEFAULTTONEAREST);
    MONITORINFO nearestMonitorInfo;
    nearestMonitorInfo.cbSize = sizeof(MONITORINFO);
    // Get monitor dimensions:
    GetMonitorInfo(hMonNearest, &nearestMonitorInfo);
    const til::size desktopDimensions{ gsl::narrow<short>(nearestMonitorInfo.rcWork.right - nearestMonitorInfo.rcWork.left),
                                       gsl::narrow<short>(nearestMonitorInfo.rcWork.bottom - nearestMonitorInfo.rcWork.top) };

    til::point origin{ (proposedRect.left),
                       (proposedRect.top) };

    if (_logic.IsQuakeWindow())
    {
        // If we just use rcWork by itself, we'll fail to account for the invisible
        // space reserved for the resize handles. So retrieve that size here.
        const til::size ncSize{ _window->GetTotalNonClientExclusiveSize(dpix) };
        const til::size availableSpace = desktopDimensions + nonClientSize;

        origin = til::point{
            ::base::ClampSub<long>(nearestMonitorInfo.rcWork.left, (nonClientSize.width() / 2)),
            (nearestMonitorInfo.rcWork.top)
        };
        dimensions = til::size{
            availableSpace.width(),
            availableSpace.height() / 2
        };
        launchMode = LaunchMode::FocusMode;
    }
    else if (centerOnLaunch)
    {
        // Move our proposed location into the center of that specific monitor.
        origin = til::point{
            (nearestMonitorInfo.rcWork.left + ((desktopDimensions.width() / 2) - (dimensions.width() / 2))),
            (nearestMonitorInfo.rcWork.top + ((desktopDimensions.height() / 2) - (dimensions.height() / 2)))
        };
    }

    const til::rectangle newRect{ origin, dimensions };
    bool succeeded = SetWindowPos(hwnd,
                                  nullptr,
                                  newRect.left<int>(),
                                  newRect.top<int>(),
                                  newRect.width<int>(),
                                  newRect.height<int>(),
                                  SWP_NOACTIVATE | SWP_NOZORDER);

    // Refresh the dpi of HWND because the dpi where the window will launch may be different
    // at this time
    _window->RefreshCurrentDPI();

    // If we can't resize the window, that's really okay. We can just go on with
    // the originally proposed window size.
    LOG_LAST_ERROR_IF(!succeeded);

    TraceLoggingWrite(
        g_hWindowsTerminalProvider,
        "WindowCreated",
        TraceLoggingDescription("Event emitted upon creating the application window"),
        TraceLoggingKeyword(MICROSOFT_KEYWORD_MEASURES),
        TelemetryPrivacyDataTag(PDT_ProductAndServicePerformance));
}

// Method Description:
// - Called when the app wants to set its titlebar content. We'll take the
//   UIElement and set the Content property of our Titlebar that element.
// Arguments:
// - sender: unused
// - arg: the UIElement to use as the new Titlebar content.
// Return Value:
// - <none>
void AppHost::_UpdateTitleBarContent(const winrt::Windows::Foundation::IInspectable&, const winrt::Windows::UI::Xaml::UIElement& arg)
{
    if (_useNonClientArea)
    {
        (static_cast<NonClientIslandWindow*>(_window.get()))->SetTitlebarContent(arg);
    }
}

// Method Description:
// - Called when the app wants to change its theme. We'll forward this to the
//   IslandWindow, so it can update the root UI element of the entire XAML tree.
// Arguments:
// - sender: unused
// - arg: the ElementTheme to use as the new theme for the UI
// Return Value:
// - <none>
void AppHost::_UpdateTheme(const winrt::Windows::Foundation::IInspectable&, const winrt::Windows::UI::Xaml::ElementTheme& arg)
{
    _window->OnApplicationThemeChanged(arg);
}

void AppHost::_FocusModeChanged(const winrt::Windows::Foundation::IInspectable&,
                                const winrt::Windows::Foundation::IInspectable&)
{
    _window->FocusModeChanged(_logic.FocusMode());
}

void AppHost::_FullscreenChanged(const winrt::Windows::Foundation::IInspectable&,
                                 const winrt::Windows::Foundation::IInspectable&)
{
    _window->FullscreenChanged(_logic.Fullscreen());
}

void AppHost::_AlwaysOnTopChanged(const winrt::Windows::Foundation::IInspectable&,
                                  const winrt::Windows::Foundation::IInspectable&)
{
    _window->SetAlwaysOnTop(_logic.AlwaysOnTop());
}

// Method Description
// - Called when the app wants to flash the taskbar, indicating to the user that
//   something needs their attention
// Arguments
// - <unused>
void AppHost::_RaiseVisualBell(const winrt::Windows::Foundation::IInspectable&,
                               const winrt::Windows::Foundation::IInspectable&)
{
    _window->FlashTaskbar();
}

// Method Description:
// - Called when the IslandWindow has received a WM_MOUSEWHEEL message. This can
//   happen on some laptops, where their trackpads won't scroll inactive windows
//   _ever_.
// - We're going to take that message and manually plumb it through to our
//   TermControl's, or anything else that implements IMouseWheelListener.
// - See GH#979 for more details.
// Arguments:
// - coord: The Window-relative, logical coordinates location of the mouse during this event.
// - delta: the wheel delta that triggered this event.
// Return Value:
// - <none>
void AppHost::_WindowMouseWheeled(const til::point coord, const int32_t delta)
{
    if (_logic)
    {
        // Find all the elements that are underneath the mouse
        auto elems = winrt::Windows::UI::Xaml::Media::VisualTreeHelper::FindElementsInHostCoordinates(coord, _logic.GetRoot());
        for (const auto& e : elems)
        {
            // If that element has implemented IMouseWheelListener, call OnMouseWheel on that element.
            if (auto control{ e.try_as<winrt::Microsoft::Terminal::Control::IMouseWheelListener>() })
            {
                try
                {
                    // Translate the event to the coordinate space of the control
                    // we're attempting to dispatch it to
                    const auto transform = e.TransformToVisual(nullptr);
                    const til::point controlOrigin{ til::math::flooring, transform.TransformPoint(til::point{ 0, 0 }) };

                    const til::point offsetPoint = coord - controlOrigin;

                    const auto lButtonDown = WI_IsFlagSet(GetKeyState(VK_LBUTTON), KeyPressed);
                    const auto mButtonDown = WI_IsFlagSet(GetKeyState(VK_MBUTTON), KeyPressed);
                    const auto rButtonDown = WI_IsFlagSet(GetKeyState(VK_RBUTTON), KeyPressed);

                    if (control.OnMouseWheel(offsetPoint, delta, lButtonDown, mButtonDown, rButtonDown))
                    {
                        // If the element handled the mouse wheel event, don't
                        // continue to iterate over the remaining controls.
                        break;
                    }
                }
                CATCH_LOG();
            }
        }
    }
}

bool AppHost::HasWindow()
{
    return _shouldCreateWindow;
}

// Method Description:
// - Event handler for the Peasant::ExecuteCommandlineRequested event. Take the
//   provided commandline args, and attempt to parse them and perform the
//   actions immediately. The parsing is performed by AppLogic.
// - This is invoked when another wt.exe instance runs something like `wt -w 1
//   new-tab`, and the Monarch delegates the commandline to this instance.
// Arguments:
// - args: the bundle of a commandline and working directory to use for this invocation.
// Return Value:
// - <none>
void AppHost::_DispatchCommandline(winrt::Windows::Foundation::IInspectable /*sender*/,
                                   Remoting::CommandlineArgs args)
{
    // Summon the window whenever we dispatch a commandline to it. This will
    // make it obvious when a new tab/pane is created in a window.
    _window->SummonWindow(false);
    _logic.ExecuteCommandline(args.Commandline(), args.CurrentDirectory());
}

// Method Description:
// - Event handler for the WindowManager::FindTargetWindowRequested event. The
//   manager will ask us how to figure out what the target window is for a set
//   of commandline arguments. We'll take those arguments, and ask AppLogic to
//   parse them for us. We'll then set ResultTargetWindow in the given args, so
//   the sender can use that result.
// Arguments:
// - args: the bundle of a commandline and working directory to find the correct target window for.
// Return Value:
// - <none>
void AppHost::_FindTargetWindow(const winrt::Windows::Foundation::IInspectable& /*sender*/,
                                const Remoting::FindTargetWindowArgs& args)
{
    const auto targetWindow = _logic.FindTargetWindow(args.Args().Commandline());
    args.ResultTargetWindow(targetWindow.WindowId());
    args.ResultTargetWindowName(targetWindow.WindowName());
}

winrt::fire_and_forget AppHost::_WindowActivated()
{
    co_await winrt::resume_background();

    if (auto peasant{ _windowManager.CurrentWindow() })
    {
        const auto currentDesktopGuid{ _CurrentDesktopGuid() };

        // TODO: projects/5 - in the future, we'll want to actually get the
        // desktop GUID in IslandWindow, and bubble that up here, then down to
        // the Peasant. For now, we're just leaving space for it.
        Remoting::WindowActivatedArgs args{ peasant.GetID(),
                                            (uint64_t)_window->GetHandle(),
                                            currentDesktopGuid,
                                            winrt::clock().now() };
        peasant.ActivateWindow(args);
    }
}

void AppHost::_BecomeMonarch(const winrt::Windows::Foundation::IInspectable& /*sender*/,
                             const winrt::Windows::Foundation::IInspectable& /*args*/)
{
    _setupGlobalHotkeys();
}

winrt::fire_and_forget AppHost::_setupGlobalHotkeys()
{
    // The hotkey MUST be registered on the main thread. It will fail otherwise!
    co_await winrt::resume_foreground(_logic.GetRoot().Dispatcher(),
                                      winrt::Windows::UI::Core::CoreDispatcherPriority::Normal);

    // Remove all the already registered hotkeys before setting up the new ones.
    _window->UnsetHotkeys(_hotkeys);

    _hotkeyActions = _logic.GlobalHotkeys();
    _hotkeys.clear();
    for (const auto& [k, v] : _hotkeyActions)
    {
        if (k != nullptr)
        {
            _hotkeys.push_back(k);
        }
    }

    _window->SetGlobalHotkeys(_hotkeys);
}

// Method Description:
// - Called whenever a registered hotkey is pressed. We'll look up the
//   GlobalSummonArgs for the specified hotkey, then dispatch a call to the
//   Monarch with the selection information.
// - If the monarch finds a match for the window name (or no name was provided),
//   it'll set FoundMatch=true.
// - If FoundMatch is false, and a name was provided, then we should create a
//   new window with the given name.
// Arguments:
// - hotkeyIndex: the index of the entry in _hotkeys that was pressed.
// Return Value:
// - <none>
void AppHost::_GlobalHotkeyPressed(const long hotkeyIndex)
{
    if (hotkeyIndex < 0 || static_cast<size_t>(hotkeyIndex) > _hotkeys.size())
    {
        return;
    }
    // Lookup the matching keychord
    Control::KeyChord kc = _hotkeys.at(hotkeyIndex);
    // Get the stored ActionAndArgs for that chord
    if (const auto& actionAndArgs{ _hotkeyActions.Lookup(kc) })
    {
        if (const auto& summonArgs{ actionAndArgs.Args().try_as<Settings::Model::GlobalSummonArgs>() })
        {
            Remoting::SummonWindowSelectionArgs args{ summonArgs.Name() };

            // desktop:any - MoveToCurrentDesktop=false, OnCurrentDesktop=false
            // desktop:toCurrent - MoveToCurrentDesktop=true, OnCurrentDesktop=false
            // desktop:onCurrent - MoveToCurrentDesktop=false, OnCurrentDesktop=true
            args.OnCurrentDesktop(summonArgs.Desktop() == Settings::Model::DesktopBehavior::OnCurrent);
            args.SummonBehavior().MoveToCurrentDesktop(summonArgs.Desktop() == Settings::Model::DesktopBehavior::ToCurrent);
            args.SummonBehavior().ToggleVisibility(summonArgs.ToggleVisibility());

            _windowManager.SummonWindow(args);
            if (args.FoundMatch())
            {
                // Excellent, the window was found. We have nothing else to do here.
            }
            else
            {
                // We should make the window ourselves.
                _createNewTerminalWindow(summonArgs);
            }
        }
    }
}

// Method Description:
// - Called when the monarch failed to summon a window for a given set of
//   SummonWindowSelectionArgs. In this case, we should create the specified
//   window ourselves.
// - This is to support the scenario like `globalSummon(Name="_quake")` being
//   used to summon the window if it already exists, or create it if it doesn't.
// Arguments:
// - args: Contains information on how we should name the window
// Return Value:
// - <none>
winrt::fire_and_forget AppHost::_createNewTerminalWindow(Settings::Model::GlobalSummonArgs args)
{
    // Hop to the BG thread
    co_await winrt::resume_background();

    // This will get us the correct exe for dev/preview/release. If you
    // don't stick this in a local, it'll get mangled by ShellExecute. I
    // have no idea why.
    const auto exePath{ GetWtExePath() };

    // If we weren't given a name, then just use new to force the window to be
    // unnamed.
    winrt::hstring cmdline{
        fmt::format(L"-w {}",
                    args.Name().empty() ? L"new" :
                                          args.Name())
    };
    // Build the args to ShellExecuteEx. We need to use ShellExecuteEx so we
    // can pass the SEE_MASK_NOASYNC flag. That flag allows us to safely
    // call this on the background thread, and have ShellExecute _not_ call
    // back to us on the main thread. Without this, if you close the
    // Terminal quickly after the UAC prompt, the elevated WT will never
    // actually spawn.
    SHELLEXECUTEINFOW seInfo{ 0 };
    seInfo.cbSize = sizeof(seInfo);
    seInfo.fMask = SEE_MASK_NOASYNC;
    seInfo.lpVerb = L"open";
    seInfo.lpFile = exePath.c_str();
    seInfo.lpParameters = cmdline.c_str();
    seInfo.nShow = SW_SHOWNORMAL;
    LOG_IF_WIN32_BOOL_FALSE(ShellExecuteExW(&seInfo));

    co_return;
}

// Method Description:
// - Helper to initialize our instance of IVirtualDesktopManager. If we already
//   got one, then this will just return true. Otherwise, we'll try and init a
//   new instance of one, and store that.
// - This will return false if we weren't able to initialize one, which I'm not
//   sure is actually possible.
// Arguments:
// - <none>
// Return Value:
// - true iff _desktopManager points to a non-null instance of IVirtualDesktopManager
bool AppHost::_LazyLoadDesktopManager()
{
    if (_desktopManager == nullptr)
    {
        try
        {
            _desktopManager = winrt::create_instance<IVirtualDesktopManager>(__uuidof(VirtualDesktopManager));
        }
        CATCH_LOG();
    }

    return _desktopManager != nullptr;
}

void AppHost::_HandleSummon(const winrt::Windows::Foundation::IInspectable& /*sender*/,
                            const Remoting::SummonWindowBehavior& args)
{
    _window->SummonWindow(args.ToggleVisibility());

    if (args != nullptr && args.MoveToCurrentDesktop())
    {
        if (_LazyLoadDesktopManager())
        {
            GUID currentlyActiveDesktop;
            VirtualDesktopUtils::GetCurrentVirtualDesktopId(&currentlyActiveDesktop);
            LOG_IF_FAILED(_desktopManager->MoveWindowToDesktop(_window->GetHandle(), currentlyActiveDesktop));
        }
    }
}

GUID AppHost::_CurrentDesktopGuid()
{
    GUID currentDesktopGuid{ 0 };
    const auto manager = winrt::create_instance<IVirtualDesktopManager>(__uuidof(VirtualDesktopManager));
    if (_LazyLoadDesktopManager())
    {
        LOG_IF_FAILED(_desktopManager->GetWindowDesktopId(_window->GetHandle(), &currentDesktopGuid));
    }
    return currentDesktopGuid;
}

// Method Description:
// - Called when this window wants _all_ windows to display their
//   identification. We'll hop to the BG thread, and raise an event (eventually
//   handled by the monarch) to bubble this request to all the Terminal windows.
// Arguments:
// - <unused>
// Return Value:
// - <none>
winrt::fire_and_forget AppHost::_IdentifyWindowsRequested(const winrt::Windows::Foundation::IInspectable /*sender*/,
                                                          const winrt::Windows::Foundation::IInspectable /*args*/)
{
    // We'll be raising an event that may result in a RPC call to the monarch -
    // make sure we're on the background thread, or this will silently fail
    co_await winrt::resume_background();

    if (auto peasant{ _windowManager.CurrentWindow() })
    {
        peasant.RequestIdentifyWindows();
    }
}

// Method Description:
// - Called when the monarch wants us to display our window ID. We'll call down
//   to the app layer to display the toast.
// Arguments:
// - <unused>
// Return Value:
// - <none>
void AppHost::_DisplayWindowId(const winrt::Windows::Foundation::IInspectable& /*sender*/,
                               const winrt::Windows::Foundation::IInspectable& /*args*/)
{
    _logic.IdentifyWindow();
}

winrt::fire_and_forget AppHost::_RenameWindowRequested(const winrt::Windows::Foundation::IInspectable /*sender*/,
                                                       const winrt::TerminalApp::RenameWindowRequestedArgs args)
{
    // Capture calling context.
    winrt::apartment_context ui_thread;

    // Switch to the BG thread - anything x-proc must happen on a BG thread
    co_await winrt::resume_background();

    if (auto peasant{ _windowManager.CurrentWindow() })
    {
        Remoting::RenameRequestArgs requestArgs{ args.ProposedName() };

        peasant.RequestRename(requestArgs);

        // Switch back to the UI thread. Setting the WindowName needs to happen
        // on the UI thread, because it'll raise a PropertyChanged event
        co_await ui_thread;

        if (requestArgs.Succeeded())
        {
            _logic.WindowName(args.ProposedName());
        }
        else
        {
            _logic.RenameFailed();
        }
    }
}

<<<<<<< HEAD
void AppHost::_HandleSettingsChanged(const winrt::Windows::Foundation::IInspectable& /*sender*/,
                                     const winrt::Windows::Foundation::IInspectable& /*args*/)
{
    _setupGlobalHotkeys();
=======
void AppHost::_IsQuakeWindowChanged(const winrt::Windows::Foundation::IInspectable&,
                                    const winrt::Windows::Foundation::IInspectable&)
{
    _window->IsQuakeWindow(_logic.IsQuakeWindow());
>>>>>>> dc663135
}
<|MERGE_RESOLUTION|>--- conflicted
+++ resolved
@@ -1,885 +1,881 @@
-// Copyright (c) Microsoft Corporation.
-// Licensed under the MIT license.
-
-#include "pch.h"
-#include "AppHost.h"
-#include "../types/inc/Viewport.hpp"
-#include "../types/inc/utils.hpp"
-#include "../types/inc/User32Utils.hpp"
-#include "../WinRTUtils/inc/WtExeUtils.h"
-#include "resource.h"
-#include "VirtualDesktopUtils.h"
-
-using namespace winrt::Windows::UI;
-using namespace winrt::Windows::UI::Composition;
-using namespace winrt::Windows::UI::Xaml;
-using namespace winrt::Windows::UI::Xaml::Hosting;
-using namespace winrt::Windows::Foundation::Numerics;
-using namespace winrt::Microsoft::Terminal;
-using namespace winrt::Microsoft::Terminal::Settings::Model;
-using namespace ::Microsoft::Console;
-using namespace ::Microsoft::Console::Types;
-
-// This magic flag is "documented" at https://msdn.microsoft.com/en-us/library/windows/desktop/ms646301(v=vs.85).aspx
-// "If the high-order bit is 1, the key is down; otherwise, it is up."
-static constexpr short KeyPressed{ gsl::narrow_cast<short>(0x8000) };
-
-AppHost::AppHost() noexcept :
-    _app{},
-    _windowManager{},
-    _logic{ nullptr }, // don't make one, we're going to take a ref on app's
-    _window{ nullptr }
-{
-    _logic = _app.Logic(); // get a ref to app's logic
-
-    // Inform the WindowManager that it can use us to find the target window for
-    // a set of commandline args. This needs to be done before
-    // _HandleCommandlineArgs, because WE might end up being the monarch. That
-    // would mean we'd need to be responsible for looking that up.
-    _windowManager.FindTargetWindowRequested({ this, &AppHost::_FindTargetWindow });
-
-    // If there were commandline args to our process, try and process them here.
-    // Do this before AppLogic::Create, otherwise this will have no effect.
-    //
-    // This will send our commandline to the Monarch, to ask if we should make a
-    // new window or not. If not, exit immediately.
-    _HandleCommandlineArgs();
-    if (!_shouldCreateWindow)
-    {
-        return;
-    }
-
-    _useNonClientArea = _logic.GetShowTabsInTitlebar();
-    if (_useNonClientArea)
-    {
-        _window = std::make_unique<NonClientIslandWindow>(_logic.GetRequestedTheme());
-    }
-    else
-    {
-        _window = std::make_unique<IslandWindow>();
-    }
-
-    // Update our own internal state tracking if we're in quake mode or not.
-    _IsQuakeWindowChanged(nullptr, nullptr);
-
-    // Tell the window to callback to us when it's about to handle a WM_CREATE
-    auto pfn = std::bind(&AppHost::_HandleCreateWindow,
-                         this,
-                         std::placeholders::_1,
-                         std::placeholders::_2,
-                         std::placeholders::_3);
-    _window->SetCreateCallback(pfn);
-
-    _window->SetSnapDimensionCallback(std::bind(&winrt::TerminalApp::AppLogic::CalcSnappedDimension,
-                                                _logic,
-                                                std::placeholders::_1,
-                                                std::placeholders::_2));
-    _window->MouseScrolled({ this, &AppHost::_WindowMouseWheeled });
-    _window->WindowActivated({ this, &AppHost::_WindowActivated });
-    _window->HotkeyPressed({ this, &AppHost::_GlobalHotkeyPressed });
-    _window->SetAlwaysOnTop(_logic.GetInitialAlwaysOnTop());
-    _window->MakeWindow();
-
-    _windowManager.BecameMonarch({ this, &AppHost::_BecomeMonarch });
-    if (_windowManager.IsMonarch())
-    {
-        _BecomeMonarch(nullptr, nullptr);
-    }
-}
-
-AppHost::~AppHost()
-{
-    // destruction order is important for proper teardown here
-
-    _window = nullptr;
-    _app.Close();
-    _app = nullptr;
-}
-
-bool AppHost::OnDirectKeyEvent(const uint32_t vkey, const uint8_t scanCode, const bool down)
-{
-    if (_logic)
-    {
-        return _logic.OnDirectKeyEvent(vkey, scanCode, down);
-    }
-    return false;
-}
-
-// Method Description:
-// - Event handler to update the taskbar progress indicator
-// - Upon receiving the event, we ask the underlying logic for the taskbar state/progress values
-//   of the last active control
-// Arguments:
-// - sender: not used
-// - args: not used
-void AppHost::SetTaskbarProgress(const winrt::Windows::Foundation::IInspectable& /*sender*/, const winrt::Windows::Foundation::IInspectable& /*args*/)
-{
-    if (_logic)
-    {
-        const auto state = gsl::narrow_cast<size_t>(_logic.GetLastActiveControlTaskbarState());
-        const auto progress = gsl::narrow_cast<size_t>(_logic.GetLastActiveControlTaskbarProgress());
-        _window->SetTaskbarProgress(state, progress);
-    }
-}
-
-void _buildArgsFromCommandline(std::vector<winrt::hstring>& args)
-{
-    if (auto commandline{ GetCommandLineW() })
-    {
-        int argc = 0;
-
-        // Get the argv, and turn them into a hstring array to pass to the app.
-        wil::unique_any<LPWSTR*, decltype(&::LocalFree), ::LocalFree> argv{ CommandLineToArgvW(commandline, &argc) };
-        if (argv)
-        {
-            for (auto& elem : wil::make_range(argv.get(), argc))
-            {
-                args.emplace_back(elem);
-            }
-        }
-    }
-    if (args.empty())
-    {
-        args.emplace_back(L"wt.exe");
-    }
-}
-
-// Method Description:
-// - Retrieve any commandline args passed on the commandline, and pass them to
-//   the WindowManager, to ask if we should become a window process.
-// - If we should create a window, then pass the arguments to the app logic for
-//   processing.
-// - If we shouldn't become a window, set _shouldCreateWindow to false and exit
-//   immediately.
-// - If the logic determined there's an error while processing that commandline,
-//   display a message box to the user with the text of the error, and exit.
-//    * We display a message box because we're a Win32 application (not a
-//      console app), and the shell has undoubtedly returned to the foreground
-//      of the console. Text emitted here might mix unexpectedly with output
-//      from the shell process.
-// Arguments:
-// - <none>
-// Return Value:
-// - <none>
-void AppHost::_HandleCommandlineArgs()
-{
-    std::vector<winrt::hstring> args;
-    _buildArgsFromCommandline(args);
-    std::wstring cwd{ wil::GetCurrentDirectoryW<std::wstring>() };
-
-    Remoting::CommandlineArgs eventArgs{ { args }, { cwd } };
-    _windowManager.ProposeCommandline(eventArgs);
-
-    _shouldCreateWindow = _windowManager.ShouldCreateWindow();
-    if (!_shouldCreateWindow)
-    {
-        return;
-    }
-
-    if (auto peasant{ _windowManager.CurrentWindow() })
-    {
-        if (auto args{ peasant.InitialArgs() })
-        {
-            const auto result = _logic.SetStartupCommandline(args.Commandline());
-            const auto message = _logic.ParseCommandlineMessage();
-            if (!message.empty())
-            {
-                const auto displayHelp = result == 0;
-                const auto messageTitle = displayHelp ? IDS_HELP_DIALOG_TITLE : IDS_ERROR_DIALOG_TITLE;
-                const auto messageIcon = displayHelp ? MB_ICONWARNING : MB_ICONERROR;
-                // TODO:GH#4134: polish this dialog more, to make the text more
-                // like msiexec /?
-                MessageBoxW(nullptr,
-                            message.data(),
-                            GetStringResource(messageTitle).data(),
-                            MB_OK | messageIcon);
-
-                if (_logic.ShouldExitEarly())
-                {
-                    ExitProcess(result);
-                }
-            }
-        }
-
-        // After handling the initial args, hookup the callback for handling
-        // future commandline invocations. When our peasant is told to execute a
-        // commandline (in the future), it'll trigger this callback, that we'll
-        // use to send the actions to the app.
-        peasant.ExecuteCommandlineRequested({ this, &AppHost::_DispatchCommandline });
-        peasant.SummonRequested({ this, &AppHost::_HandleSummon });
-
-        peasant.DisplayWindowIdRequested({ this, &AppHost::_DisplayWindowId });
-
-        _logic.WindowName(peasant.WindowName());
-        _logic.WindowId(peasant.GetID());
-    }
-}
-
-// Method Description:
-// - Initializes the XAML island, creates the terminal app, and sets the
-//   island's content to that of the terminal app's content. Also registers some
-//   callbacks with TermApp.
-// !!! IMPORTANT!!!
-// This must be called *AFTER* WindowsXamlManager::InitializeForCurrentThread.
-// If it isn't, then we won't be able to create the XAML island.
-// Arguments:
-// - <none>
-// Return Value:
-// - <none>
-void AppHost::Initialize()
-{
-    _window->Initialize();
-
-    if (auto withWindow{ _logic.try_as<IInitializeWithWindow>() })
-    {
-        withWindow->Initialize(_window->GetHandle());
-    }
-
-    if (_useNonClientArea)
-    {
-        // Register our callback for when the app's non-client content changes.
-        // This has to be done _before_ App::Create, as the app might set the
-        // content in Create.
-        _logic.SetTitleBarContent({ this, &AppHost::_UpdateTitleBarContent });
-    }
-
-    // Register the 'X' button of the window for a warning experience of multiple
-    // tabs opened, this is consistent with Alt+F4 closing
-    _window->WindowCloseButtonClicked([this]() { _logic.WindowCloseButtonClicked(); });
-
-    // Add an event handler to plumb clicks in the titlebar area down to the
-    // application layer.
-    _window->DragRegionClicked([this]() { _logic.TitlebarClicked(); });
-
-    _logic.RequestedThemeChanged({ this, &AppHost::_UpdateTheme });
-    _logic.FullscreenChanged({ this, &AppHost::_FullscreenChanged });
-    _logic.FocusModeChanged({ this, &AppHost::_FocusModeChanged });
-    _logic.AlwaysOnTopChanged({ this, &AppHost::_AlwaysOnTopChanged });
-    _logic.RaiseVisualBell({ this, &AppHost::_RaiseVisualBell });
-
-    _logic.Create();
-
-    _logic.TitleChanged({ this, &AppHost::AppTitleChanged });
-    _logic.LastTabClosed({ this, &AppHost::LastTabClosed });
-    _logic.SetTaskbarProgress({ this, &AppHost::SetTaskbarProgress });
-    _logic.IdentifyWindowsRequested({ this, &AppHost::_IdentifyWindowsRequested });
-    _logic.RenameWindowRequested({ this, &AppHost::_RenameWindowRequested });
-<<<<<<< HEAD
-    _logic.SettingsChanged({ this, &AppHost::_HandleSettingsChanged });
-=======
-    _logic.IsQuakeWindowChanged({ this, &AppHost::_IsQuakeWindowChanged });
->>>>>>> dc663135
-
-    _window->UpdateTitle(_logic.Title());
-
-    // Set up the content of the application. If the app has a custom titlebar,
-    // set that content as well.
-    _window->SetContent(_logic.GetRoot());
-    _window->OnAppInitialized();
-
-    // THIS IS A HACK
-    //
-    // We've got a weird crash that happens terribly inconsistently, but pretty
-    // readily on migrie's laptop, only in Debug mode. Apparently, there's some
-    // weird ref-counting magic that goes on during teardown, and our
-    // Application doesn't get closed quite right, which can cause us to crash
-    // into the debugger. This of course, only happens on exit, and happens
-    // somewhere in the XamlHost.dll code.
-    //
-    // Crazily, if we _manually leak the Application_ here, then the crash
-    // doesn't happen. This doesn't matter, because we really want the
-    // Application to live for _the entire lifetime of the process_, so the only
-    // time when this object would actually need to get cleaned up is _during
-    // exit_. So we can safely leak this Application object, and have it just
-    // get cleaned up normally when our process exits.
-    ::winrt::TerminalApp::App a{ _app };
-    ::winrt::detach_abi(a);
-}
-
-// Method Description:
-// - Called when the app's title changes. Fires off a window message so we can
-//   update the window's title on the main thread.
-// Arguments:
-// - sender: unused
-// - newTitle: the string to use as the new window title
-// Return Value:
-// - <none>
-void AppHost::AppTitleChanged(const winrt::Windows::Foundation::IInspectable& /*sender*/, winrt::hstring newTitle)
-{
-    _window->UpdateTitle(newTitle);
-}
-
-// Method Description:
-// - Called when no tab is remaining to close the window.
-// Arguments:
-// - sender: unused
-// - LastTabClosedEventArgs: unused
-// Return Value:
-// - <none>
-void AppHost::LastTabClosed(const winrt::Windows::Foundation::IInspectable& /*sender*/, const winrt::TerminalApp::LastTabClosedEventArgs& /*args*/)
-{
-    _window->Close();
-}
-
-// Method Description:
-// - Resize the window we're about to create to the appropriate dimensions, as
-//   specified in the settings. This will be called during the handling of
-//   WM_CREATE. We'll load the settings for the app, then get the proposed size
-//   of the terminal from the app. Using that proposed size, we'll resize the
-//   window we're creating, so that it'll match the values in the settings.
-// Arguments:
-// - hwnd: The HWND of the window we're about to create.
-// - proposedRect: The location and size of the window that we're about to
-//   create. We'll use this rect to determine which monitor the window is about
-//   to appear on.
-// - launchMode: A LaunchMode enum reference that indicates the launch mode
-// Return Value:
-// - None
-void AppHost::_HandleCreateWindow(const HWND hwnd, RECT proposedRect, LaunchMode& launchMode)
-{
-    launchMode = _logic.GetLaunchMode();
-
-    // Acquire the actual initial position
-    auto initialPos = _logic.GetInitialPosition(proposedRect.left, proposedRect.top);
-    const auto centerOnLaunch = _logic.CenterOnLaunch();
-    proposedRect.left = static_cast<long>(initialPos.X);
-    proposedRect.top = static_cast<long>(initialPos.Y);
-
-    long adjustedHeight = 0;
-    long adjustedWidth = 0;
-
-    // Find nearest monitor.
-    HMONITOR hmon = MonitorFromRect(&proposedRect, MONITOR_DEFAULTTONEAREST);
-
-    // Get nearest monitor information
-    MONITORINFO monitorInfo;
-    monitorInfo.cbSize = sizeof(MONITORINFO);
-    GetMonitorInfo(hmon, &monitorInfo);
-
-    // This API guarantees that dpix and dpiy will be equal, but neither is an
-    // optional parameter so give two UINTs.
-    UINT dpix = USER_DEFAULT_SCREEN_DPI;
-    UINT dpiy = USER_DEFAULT_SCREEN_DPI;
-    // If this fails, we'll use the default of 96.
-    GetDpiForMonitor(hmon, MDT_EFFECTIVE_DPI, &dpix, &dpiy);
-
-    // We need to check if the top left point of the titlebar of the window is within any screen
-    RECT offScreenTestRect;
-    offScreenTestRect.left = proposedRect.left;
-    offScreenTestRect.top = proposedRect.top;
-    offScreenTestRect.right = offScreenTestRect.left + 1;
-    offScreenTestRect.bottom = offScreenTestRect.top + 1;
-
-    bool isTitlebarIntersectWithMonitors = false;
-    EnumDisplayMonitors(
-        nullptr, &offScreenTestRect, [](HMONITOR, HDC, LPRECT, LPARAM lParam) -> BOOL {
-            auto intersectWithMonitor = reinterpret_cast<bool*>(lParam);
-            *intersectWithMonitor = true;
-            // Continue the enumeration
-            return FALSE;
-        },
-        reinterpret_cast<LPARAM>(&isTitlebarIntersectWithMonitors));
-
-    if (!isTitlebarIntersectWithMonitors)
-    {
-        // If the title bar is out-of-screen, we set the initial position to
-        // the top left corner of the nearest monitor
-        proposedRect.left = monitorInfo.rcWork.left;
-        proposedRect.top = monitorInfo.rcWork.top;
-    }
-
-    auto initialSize = _logic.GetLaunchDimensions(dpix);
-
-    const short islandWidth = Utils::ClampToShortMax(
-        static_cast<long>(ceil(initialSize.Width)), 1);
-    const short islandHeight = Utils::ClampToShortMax(
-        static_cast<long>(ceil(initialSize.Height)), 1);
-
-    // Get the size of a window we'd need to host that client rect. This will
-    // add the titlebar space.
-    const til::size nonClientSize = _window->GetTotalNonClientExclusiveSize(dpix);
-    adjustedWidth = islandWidth + nonClientSize.width<long>();
-    adjustedHeight = islandHeight + nonClientSize.height<long>();
-
-    til::size dimensions{ Utils::ClampToShortMax(adjustedWidth, 1),
-                          Utils::ClampToShortMax(adjustedHeight, 1) };
-
-    // Find nearest monitor for the position that we've actually settled on
-    HMONITOR hMonNearest = MonitorFromRect(&proposedRect, MONITOR_DEFAULTTONEAREST);
-    MONITORINFO nearestMonitorInfo;
-    nearestMonitorInfo.cbSize = sizeof(MONITORINFO);
-    // Get monitor dimensions:
-    GetMonitorInfo(hMonNearest, &nearestMonitorInfo);
-    const til::size desktopDimensions{ gsl::narrow<short>(nearestMonitorInfo.rcWork.right - nearestMonitorInfo.rcWork.left),
-                                       gsl::narrow<short>(nearestMonitorInfo.rcWork.bottom - nearestMonitorInfo.rcWork.top) };
-
-    til::point origin{ (proposedRect.left),
-                       (proposedRect.top) };
-
-    if (_logic.IsQuakeWindow())
-    {
-        // If we just use rcWork by itself, we'll fail to account for the invisible
-        // space reserved for the resize handles. So retrieve that size here.
-        const til::size ncSize{ _window->GetTotalNonClientExclusiveSize(dpix) };
-        const til::size availableSpace = desktopDimensions + nonClientSize;
-
-        origin = til::point{
-            ::base::ClampSub<long>(nearestMonitorInfo.rcWork.left, (nonClientSize.width() / 2)),
-            (nearestMonitorInfo.rcWork.top)
-        };
-        dimensions = til::size{
-            availableSpace.width(),
-            availableSpace.height() / 2
-        };
-        launchMode = LaunchMode::FocusMode;
-    }
-    else if (centerOnLaunch)
-    {
-        // Move our proposed location into the center of that specific monitor.
-        origin = til::point{
-            (nearestMonitorInfo.rcWork.left + ((desktopDimensions.width() / 2) - (dimensions.width() / 2))),
-            (nearestMonitorInfo.rcWork.top + ((desktopDimensions.height() / 2) - (dimensions.height() / 2)))
-        };
-    }
-
-    const til::rectangle newRect{ origin, dimensions };
-    bool succeeded = SetWindowPos(hwnd,
-                                  nullptr,
-                                  newRect.left<int>(),
-                                  newRect.top<int>(),
-                                  newRect.width<int>(),
-                                  newRect.height<int>(),
-                                  SWP_NOACTIVATE | SWP_NOZORDER);
-
-    // Refresh the dpi of HWND because the dpi where the window will launch may be different
-    // at this time
-    _window->RefreshCurrentDPI();
-
-    // If we can't resize the window, that's really okay. We can just go on with
-    // the originally proposed window size.
-    LOG_LAST_ERROR_IF(!succeeded);
-
-    TraceLoggingWrite(
-        g_hWindowsTerminalProvider,
-        "WindowCreated",
-        TraceLoggingDescription("Event emitted upon creating the application window"),
-        TraceLoggingKeyword(MICROSOFT_KEYWORD_MEASURES),
-        TelemetryPrivacyDataTag(PDT_ProductAndServicePerformance));
-}
-
-// Method Description:
-// - Called when the app wants to set its titlebar content. We'll take the
-//   UIElement and set the Content property of our Titlebar that element.
-// Arguments:
-// - sender: unused
-// - arg: the UIElement to use as the new Titlebar content.
-// Return Value:
-// - <none>
-void AppHost::_UpdateTitleBarContent(const winrt::Windows::Foundation::IInspectable&, const winrt::Windows::UI::Xaml::UIElement& arg)
-{
-    if (_useNonClientArea)
-    {
-        (static_cast<NonClientIslandWindow*>(_window.get()))->SetTitlebarContent(arg);
-    }
-}
-
-// Method Description:
-// - Called when the app wants to change its theme. We'll forward this to the
-//   IslandWindow, so it can update the root UI element of the entire XAML tree.
-// Arguments:
-// - sender: unused
-// - arg: the ElementTheme to use as the new theme for the UI
-// Return Value:
-// - <none>
-void AppHost::_UpdateTheme(const winrt::Windows::Foundation::IInspectable&, const winrt::Windows::UI::Xaml::ElementTheme& arg)
-{
-    _window->OnApplicationThemeChanged(arg);
-}
-
-void AppHost::_FocusModeChanged(const winrt::Windows::Foundation::IInspectable&,
-                                const winrt::Windows::Foundation::IInspectable&)
-{
-    _window->FocusModeChanged(_logic.FocusMode());
-}
-
-void AppHost::_FullscreenChanged(const winrt::Windows::Foundation::IInspectable&,
-                                 const winrt::Windows::Foundation::IInspectable&)
-{
-    _window->FullscreenChanged(_logic.Fullscreen());
-}
-
-void AppHost::_AlwaysOnTopChanged(const winrt::Windows::Foundation::IInspectable&,
-                                  const winrt::Windows::Foundation::IInspectable&)
-{
-    _window->SetAlwaysOnTop(_logic.AlwaysOnTop());
-}
-
-// Method Description
-// - Called when the app wants to flash the taskbar, indicating to the user that
-//   something needs their attention
-// Arguments
-// - <unused>
-void AppHost::_RaiseVisualBell(const winrt::Windows::Foundation::IInspectable&,
-                               const winrt::Windows::Foundation::IInspectable&)
-{
-    _window->FlashTaskbar();
-}
-
-// Method Description:
-// - Called when the IslandWindow has received a WM_MOUSEWHEEL message. This can
-//   happen on some laptops, where their trackpads won't scroll inactive windows
-//   _ever_.
-// - We're going to take that message and manually plumb it through to our
-//   TermControl's, or anything else that implements IMouseWheelListener.
-// - See GH#979 for more details.
-// Arguments:
-// - coord: The Window-relative, logical coordinates location of the mouse during this event.
-// - delta: the wheel delta that triggered this event.
-// Return Value:
-// - <none>
-void AppHost::_WindowMouseWheeled(const til::point coord, const int32_t delta)
-{
-    if (_logic)
-    {
-        // Find all the elements that are underneath the mouse
-        auto elems = winrt::Windows::UI::Xaml::Media::VisualTreeHelper::FindElementsInHostCoordinates(coord, _logic.GetRoot());
-        for (const auto& e : elems)
-        {
-            // If that element has implemented IMouseWheelListener, call OnMouseWheel on that element.
-            if (auto control{ e.try_as<winrt::Microsoft::Terminal::Control::IMouseWheelListener>() })
-            {
-                try
-                {
-                    // Translate the event to the coordinate space of the control
-                    // we're attempting to dispatch it to
-                    const auto transform = e.TransformToVisual(nullptr);
-                    const til::point controlOrigin{ til::math::flooring, transform.TransformPoint(til::point{ 0, 0 }) };
-
-                    const til::point offsetPoint = coord - controlOrigin;
-
-                    const auto lButtonDown = WI_IsFlagSet(GetKeyState(VK_LBUTTON), KeyPressed);
-                    const auto mButtonDown = WI_IsFlagSet(GetKeyState(VK_MBUTTON), KeyPressed);
-                    const auto rButtonDown = WI_IsFlagSet(GetKeyState(VK_RBUTTON), KeyPressed);
-
-                    if (control.OnMouseWheel(offsetPoint, delta, lButtonDown, mButtonDown, rButtonDown))
-                    {
-                        // If the element handled the mouse wheel event, don't
-                        // continue to iterate over the remaining controls.
-                        break;
-                    }
-                }
-                CATCH_LOG();
-            }
-        }
-    }
-}
-
-bool AppHost::HasWindow()
-{
-    return _shouldCreateWindow;
-}
-
-// Method Description:
-// - Event handler for the Peasant::ExecuteCommandlineRequested event. Take the
-//   provided commandline args, and attempt to parse them and perform the
-//   actions immediately. The parsing is performed by AppLogic.
-// - This is invoked when another wt.exe instance runs something like `wt -w 1
-//   new-tab`, and the Monarch delegates the commandline to this instance.
-// Arguments:
-// - args: the bundle of a commandline and working directory to use for this invocation.
-// Return Value:
-// - <none>
-void AppHost::_DispatchCommandline(winrt::Windows::Foundation::IInspectable /*sender*/,
-                                   Remoting::CommandlineArgs args)
-{
-    // Summon the window whenever we dispatch a commandline to it. This will
-    // make it obvious when a new tab/pane is created in a window.
-    _window->SummonWindow(false);
-    _logic.ExecuteCommandline(args.Commandline(), args.CurrentDirectory());
-}
-
-// Method Description:
-// - Event handler for the WindowManager::FindTargetWindowRequested event. The
-//   manager will ask us how to figure out what the target window is for a set
-//   of commandline arguments. We'll take those arguments, and ask AppLogic to
-//   parse them for us. We'll then set ResultTargetWindow in the given args, so
-//   the sender can use that result.
-// Arguments:
-// - args: the bundle of a commandline and working directory to find the correct target window for.
-// Return Value:
-// - <none>
-void AppHost::_FindTargetWindow(const winrt::Windows::Foundation::IInspectable& /*sender*/,
-                                const Remoting::FindTargetWindowArgs& args)
-{
-    const auto targetWindow = _logic.FindTargetWindow(args.Args().Commandline());
-    args.ResultTargetWindow(targetWindow.WindowId());
-    args.ResultTargetWindowName(targetWindow.WindowName());
-}
-
-winrt::fire_and_forget AppHost::_WindowActivated()
-{
-    co_await winrt::resume_background();
-
-    if (auto peasant{ _windowManager.CurrentWindow() })
-    {
-        const auto currentDesktopGuid{ _CurrentDesktopGuid() };
-
-        // TODO: projects/5 - in the future, we'll want to actually get the
-        // desktop GUID in IslandWindow, and bubble that up here, then down to
-        // the Peasant. For now, we're just leaving space for it.
-        Remoting::WindowActivatedArgs args{ peasant.GetID(),
-                                            (uint64_t)_window->GetHandle(),
-                                            currentDesktopGuid,
-                                            winrt::clock().now() };
-        peasant.ActivateWindow(args);
-    }
-}
-
-void AppHost::_BecomeMonarch(const winrt::Windows::Foundation::IInspectable& /*sender*/,
-                             const winrt::Windows::Foundation::IInspectable& /*args*/)
-{
-    _setupGlobalHotkeys();
-}
-
-winrt::fire_and_forget AppHost::_setupGlobalHotkeys()
-{
-    // The hotkey MUST be registered on the main thread. It will fail otherwise!
-    co_await winrt::resume_foreground(_logic.GetRoot().Dispatcher(),
-                                      winrt::Windows::UI::Core::CoreDispatcherPriority::Normal);
-
-    // Remove all the already registered hotkeys before setting up the new ones.
-    _window->UnsetHotkeys(_hotkeys);
-
-    _hotkeyActions = _logic.GlobalHotkeys();
-    _hotkeys.clear();
-    for (const auto& [k, v] : _hotkeyActions)
-    {
-        if (k != nullptr)
-        {
-            _hotkeys.push_back(k);
-        }
-    }
-
-    _window->SetGlobalHotkeys(_hotkeys);
-}
-
-// Method Description:
-// - Called whenever a registered hotkey is pressed. We'll look up the
-//   GlobalSummonArgs for the specified hotkey, then dispatch a call to the
-//   Monarch with the selection information.
-// - If the monarch finds a match for the window name (or no name was provided),
-//   it'll set FoundMatch=true.
-// - If FoundMatch is false, and a name was provided, then we should create a
-//   new window with the given name.
-// Arguments:
-// - hotkeyIndex: the index of the entry in _hotkeys that was pressed.
-// Return Value:
-// - <none>
-void AppHost::_GlobalHotkeyPressed(const long hotkeyIndex)
-{
-    if (hotkeyIndex < 0 || static_cast<size_t>(hotkeyIndex) > _hotkeys.size())
-    {
-        return;
-    }
-    // Lookup the matching keychord
-    Control::KeyChord kc = _hotkeys.at(hotkeyIndex);
-    // Get the stored ActionAndArgs for that chord
-    if (const auto& actionAndArgs{ _hotkeyActions.Lookup(kc) })
-    {
-        if (const auto& summonArgs{ actionAndArgs.Args().try_as<Settings::Model::GlobalSummonArgs>() })
-        {
-            Remoting::SummonWindowSelectionArgs args{ summonArgs.Name() };
-
-            // desktop:any - MoveToCurrentDesktop=false, OnCurrentDesktop=false
-            // desktop:toCurrent - MoveToCurrentDesktop=true, OnCurrentDesktop=false
-            // desktop:onCurrent - MoveToCurrentDesktop=false, OnCurrentDesktop=true
-            args.OnCurrentDesktop(summonArgs.Desktop() == Settings::Model::DesktopBehavior::OnCurrent);
-            args.SummonBehavior().MoveToCurrentDesktop(summonArgs.Desktop() == Settings::Model::DesktopBehavior::ToCurrent);
-            args.SummonBehavior().ToggleVisibility(summonArgs.ToggleVisibility());
-
-            _windowManager.SummonWindow(args);
-            if (args.FoundMatch())
-            {
-                // Excellent, the window was found. We have nothing else to do here.
-            }
-            else
-            {
-                // We should make the window ourselves.
-                _createNewTerminalWindow(summonArgs);
-            }
-        }
-    }
-}
-
-// Method Description:
-// - Called when the monarch failed to summon a window for a given set of
-//   SummonWindowSelectionArgs. In this case, we should create the specified
-//   window ourselves.
-// - This is to support the scenario like `globalSummon(Name="_quake")` being
-//   used to summon the window if it already exists, or create it if it doesn't.
-// Arguments:
-// - args: Contains information on how we should name the window
-// Return Value:
-// - <none>
-winrt::fire_and_forget AppHost::_createNewTerminalWindow(Settings::Model::GlobalSummonArgs args)
-{
-    // Hop to the BG thread
-    co_await winrt::resume_background();
-
-    // This will get us the correct exe for dev/preview/release. If you
-    // don't stick this in a local, it'll get mangled by ShellExecute. I
-    // have no idea why.
-    const auto exePath{ GetWtExePath() };
-
-    // If we weren't given a name, then just use new to force the window to be
-    // unnamed.
-    winrt::hstring cmdline{
-        fmt::format(L"-w {}",
-                    args.Name().empty() ? L"new" :
-                                          args.Name())
-    };
-    // Build the args to ShellExecuteEx. We need to use ShellExecuteEx so we
-    // can pass the SEE_MASK_NOASYNC flag. That flag allows us to safely
-    // call this on the background thread, and have ShellExecute _not_ call
-    // back to us on the main thread. Without this, if you close the
-    // Terminal quickly after the UAC prompt, the elevated WT will never
-    // actually spawn.
-    SHELLEXECUTEINFOW seInfo{ 0 };
-    seInfo.cbSize = sizeof(seInfo);
-    seInfo.fMask = SEE_MASK_NOASYNC;
-    seInfo.lpVerb = L"open";
-    seInfo.lpFile = exePath.c_str();
-    seInfo.lpParameters = cmdline.c_str();
-    seInfo.nShow = SW_SHOWNORMAL;
-    LOG_IF_WIN32_BOOL_FALSE(ShellExecuteExW(&seInfo));
-
-    co_return;
-}
-
-// Method Description:
-// - Helper to initialize our instance of IVirtualDesktopManager. If we already
-//   got one, then this will just return true. Otherwise, we'll try and init a
-//   new instance of one, and store that.
-// - This will return false if we weren't able to initialize one, which I'm not
-//   sure is actually possible.
-// Arguments:
-// - <none>
-// Return Value:
-// - true iff _desktopManager points to a non-null instance of IVirtualDesktopManager
-bool AppHost::_LazyLoadDesktopManager()
-{
-    if (_desktopManager == nullptr)
-    {
-        try
-        {
-            _desktopManager = winrt::create_instance<IVirtualDesktopManager>(__uuidof(VirtualDesktopManager));
-        }
-        CATCH_LOG();
-    }
-
-    return _desktopManager != nullptr;
-}
-
-void AppHost::_HandleSummon(const winrt::Windows::Foundation::IInspectable& /*sender*/,
-                            const Remoting::SummonWindowBehavior& args)
-{
-    _window->SummonWindow(args.ToggleVisibility());
-
-    if (args != nullptr && args.MoveToCurrentDesktop())
-    {
-        if (_LazyLoadDesktopManager())
-        {
-            GUID currentlyActiveDesktop;
-            VirtualDesktopUtils::GetCurrentVirtualDesktopId(&currentlyActiveDesktop);
-            LOG_IF_FAILED(_desktopManager->MoveWindowToDesktop(_window->GetHandle(), currentlyActiveDesktop));
-        }
-    }
-}
-
-GUID AppHost::_CurrentDesktopGuid()
-{
-    GUID currentDesktopGuid{ 0 };
-    const auto manager = winrt::create_instance<IVirtualDesktopManager>(__uuidof(VirtualDesktopManager));
-    if (_LazyLoadDesktopManager())
-    {
-        LOG_IF_FAILED(_desktopManager->GetWindowDesktopId(_window->GetHandle(), &currentDesktopGuid));
-    }
-    return currentDesktopGuid;
-}
-
-// Method Description:
-// - Called when this window wants _all_ windows to display their
-//   identification. We'll hop to the BG thread, and raise an event (eventually
-//   handled by the monarch) to bubble this request to all the Terminal windows.
-// Arguments:
-// - <unused>
-// Return Value:
-// - <none>
-winrt::fire_and_forget AppHost::_IdentifyWindowsRequested(const winrt::Windows::Foundation::IInspectable /*sender*/,
-                                                          const winrt::Windows::Foundation::IInspectable /*args*/)
-{
-    // We'll be raising an event that may result in a RPC call to the monarch -
-    // make sure we're on the background thread, or this will silently fail
-    co_await winrt::resume_background();
-
-    if (auto peasant{ _windowManager.CurrentWindow() })
-    {
-        peasant.RequestIdentifyWindows();
-    }
-}
-
-// Method Description:
-// - Called when the monarch wants us to display our window ID. We'll call down
-//   to the app layer to display the toast.
-// Arguments:
-// - <unused>
-// Return Value:
-// - <none>
-void AppHost::_DisplayWindowId(const winrt::Windows::Foundation::IInspectable& /*sender*/,
-                               const winrt::Windows::Foundation::IInspectable& /*args*/)
-{
-    _logic.IdentifyWindow();
-}
-
-winrt::fire_and_forget AppHost::_RenameWindowRequested(const winrt::Windows::Foundation::IInspectable /*sender*/,
-                                                       const winrt::TerminalApp::RenameWindowRequestedArgs args)
-{
-    // Capture calling context.
-    winrt::apartment_context ui_thread;
-
-    // Switch to the BG thread - anything x-proc must happen on a BG thread
-    co_await winrt::resume_background();
-
-    if (auto peasant{ _windowManager.CurrentWindow() })
-    {
-        Remoting::RenameRequestArgs requestArgs{ args.ProposedName() };
-
-        peasant.RequestRename(requestArgs);
-
-        // Switch back to the UI thread. Setting the WindowName needs to happen
-        // on the UI thread, because it'll raise a PropertyChanged event
-        co_await ui_thread;
-
-        if (requestArgs.Succeeded())
-        {
-            _logic.WindowName(args.ProposedName());
-        }
-        else
-        {
-            _logic.RenameFailed();
-        }
-    }
-}
-
-<<<<<<< HEAD
-void AppHost::_HandleSettingsChanged(const winrt::Windows::Foundation::IInspectable& /*sender*/,
-                                     const winrt::Windows::Foundation::IInspectable& /*args*/)
-{
-    _setupGlobalHotkeys();
-=======
-void AppHost::_IsQuakeWindowChanged(const winrt::Windows::Foundation::IInspectable&,
-                                    const winrt::Windows::Foundation::IInspectable&)
-{
-    _window->IsQuakeWindow(_logic.IsQuakeWindow());
->>>>>>> dc663135
-}
+// Copyright (c) Microsoft Corporation.
+// Licensed under the MIT license.
+
+#include "pch.h"
+#include "AppHost.h"
+#include "../types/inc/Viewport.hpp"
+#include "../types/inc/utils.hpp"
+#include "../types/inc/User32Utils.hpp"
+#include "../WinRTUtils/inc/WtExeUtils.h"
+#include "resource.h"
+#include "VirtualDesktopUtils.h"
+
+using namespace winrt::Windows::UI;
+using namespace winrt::Windows::UI::Composition;
+using namespace winrt::Windows::UI::Xaml;
+using namespace winrt::Windows::UI::Xaml::Hosting;
+using namespace winrt::Windows::Foundation::Numerics;
+using namespace winrt::Microsoft::Terminal;
+using namespace winrt::Microsoft::Terminal::Settings::Model;
+using namespace ::Microsoft::Console;
+using namespace ::Microsoft::Console::Types;
+
+// This magic flag is "documented" at https://msdn.microsoft.com/en-us/library/windows/desktop/ms646301(v=vs.85).aspx
+// "If the high-order bit is 1, the key is down; otherwise, it is up."
+static constexpr short KeyPressed{ gsl::narrow_cast<short>(0x8000) };
+
+AppHost::AppHost() noexcept :
+    _app{},
+    _windowManager{},
+    _logic{ nullptr }, // don't make one, we're going to take a ref on app's
+    _window{ nullptr }
+{
+    _logic = _app.Logic(); // get a ref to app's logic
+
+    // Inform the WindowManager that it can use us to find the target window for
+    // a set of commandline args. This needs to be done before
+    // _HandleCommandlineArgs, because WE might end up being the monarch. That
+    // would mean we'd need to be responsible for looking that up.
+    _windowManager.FindTargetWindowRequested({ this, &AppHost::_FindTargetWindow });
+
+    // If there were commandline args to our process, try and process them here.
+    // Do this before AppLogic::Create, otherwise this will have no effect.
+    //
+    // This will send our commandline to the Monarch, to ask if we should make a
+    // new window or not. If not, exit immediately.
+    _HandleCommandlineArgs();
+    if (!_shouldCreateWindow)
+    {
+        return;
+    }
+
+    _useNonClientArea = _logic.GetShowTabsInTitlebar();
+    if (_useNonClientArea)
+    {
+        _window = std::make_unique<NonClientIslandWindow>(_logic.GetRequestedTheme());
+    }
+    else
+    {
+        _window = std::make_unique<IslandWindow>();
+    }
+
+    // Update our own internal state tracking if we're in quake mode or not.
+    _IsQuakeWindowChanged(nullptr, nullptr);
+
+    // Tell the window to callback to us when it's about to handle a WM_CREATE
+    auto pfn = std::bind(&AppHost::_HandleCreateWindow,
+                         this,
+                         std::placeholders::_1,
+                         std::placeholders::_2,
+                         std::placeholders::_3);
+    _window->SetCreateCallback(pfn);
+
+    _window->SetSnapDimensionCallback(std::bind(&winrt::TerminalApp::AppLogic::CalcSnappedDimension,
+                                                _logic,
+                                                std::placeholders::_1,
+                                                std::placeholders::_2));
+    _window->MouseScrolled({ this, &AppHost::_WindowMouseWheeled });
+    _window->WindowActivated({ this, &AppHost::_WindowActivated });
+    _window->HotkeyPressed({ this, &AppHost::_GlobalHotkeyPressed });
+    _window->SetAlwaysOnTop(_logic.GetInitialAlwaysOnTop());
+    _window->MakeWindow();
+
+    _windowManager.BecameMonarch({ this, &AppHost::_BecomeMonarch });
+    if (_windowManager.IsMonarch())
+    {
+        _BecomeMonarch(nullptr, nullptr);
+    }
+}
+
+AppHost::~AppHost()
+{
+    // destruction order is important for proper teardown here
+
+    _window = nullptr;
+    _app.Close();
+    _app = nullptr;
+}
+
+bool AppHost::OnDirectKeyEvent(const uint32_t vkey, const uint8_t scanCode, const bool down)
+{
+    if (_logic)
+    {
+        return _logic.OnDirectKeyEvent(vkey, scanCode, down);
+    }
+    return false;
+}
+
+// Method Description:
+// - Event handler to update the taskbar progress indicator
+// - Upon receiving the event, we ask the underlying logic for the taskbar state/progress values
+//   of the last active control
+// Arguments:
+// - sender: not used
+// - args: not used
+void AppHost::SetTaskbarProgress(const winrt::Windows::Foundation::IInspectable& /*sender*/, const winrt::Windows::Foundation::IInspectable& /*args*/)
+{
+    if (_logic)
+    {
+        const auto state = gsl::narrow_cast<size_t>(_logic.GetLastActiveControlTaskbarState());
+        const auto progress = gsl::narrow_cast<size_t>(_logic.GetLastActiveControlTaskbarProgress());
+        _window->SetTaskbarProgress(state, progress);
+    }
+}
+
+void _buildArgsFromCommandline(std::vector<winrt::hstring>& args)
+{
+    if (auto commandline{ GetCommandLineW() })
+    {
+        int argc = 0;
+
+        // Get the argv, and turn them into a hstring array to pass to the app.
+        wil::unique_any<LPWSTR*, decltype(&::LocalFree), ::LocalFree> argv{ CommandLineToArgvW(commandline, &argc) };
+        if (argv)
+        {
+            for (auto& elem : wil::make_range(argv.get(), argc))
+            {
+                args.emplace_back(elem);
+            }
+        }
+    }
+    if (args.empty())
+    {
+        args.emplace_back(L"wt.exe");
+    }
+}
+
+// Method Description:
+// - Retrieve any commandline args passed on the commandline, and pass them to
+//   the WindowManager, to ask if we should become a window process.
+// - If we should create a window, then pass the arguments to the app logic for
+//   processing.
+// - If we shouldn't become a window, set _shouldCreateWindow to false and exit
+//   immediately.
+// - If the logic determined there's an error while processing that commandline,
+//   display a message box to the user with the text of the error, and exit.
+//    * We display a message box because we're a Win32 application (not a
+//      console app), and the shell has undoubtedly returned to the foreground
+//      of the console. Text emitted here might mix unexpectedly with output
+//      from the shell process.
+// Arguments:
+// - <none>
+// Return Value:
+// - <none>
+void AppHost::_HandleCommandlineArgs()
+{
+    std::vector<winrt::hstring> args;
+    _buildArgsFromCommandline(args);
+    std::wstring cwd{ wil::GetCurrentDirectoryW<std::wstring>() };
+
+    Remoting::CommandlineArgs eventArgs{ { args }, { cwd } };
+    _windowManager.ProposeCommandline(eventArgs);
+
+    _shouldCreateWindow = _windowManager.ShouldCreateWindow();
+    if (!_shouldCreateWindow)
+    {
+        return;
+    }
+
+    if (auto peasant{ _windowManager.CurrentWindow() })
+    {
+        if (auto args{ peasant.InitialArgs() })
+        {
+            const auto result = _logic.SetStartupCommandline(args.Commandline());
+            const auto message = _logic.ParseCommandlineMessage();
+            if (!message.empty())
+            {
+                const auto displayHelp = result == 0;
+                const auto messageTitle = displayHelp ? IDS_HELP_DIALOG_TITLE : IDS_ERROR_DIALOG_TITLE;
+                const auto messageIcon = displayHelp ? MB_ICONWARNING : MB_ICONERROR;
+                // TODO:GH#4134: polish this dialog more, to make the text more
+                // like msiexec /?
+                MessageBoxW(nullptr,
+                            message.data(),
+                            GetStringResource(messageTitle).data(),
+                            MB_OK | messageIcon);
+
+                if (_logic.ShouldExitEarly())
+                {
+                    ExitProcess(result);
+                }
+            }
+        }
+
+        // After handling the initial args, hookup the callback for handling
+        // future commandline invocations. When our peasant is told to execute a
+        // commandline (in the future), it'll trigger this callback, that we'll
+        // use to send the actions to the app.
+        peasant.ExecuteCommandlineRequested({ this, &AppHost::_DispatchCommandline });
+        peasant.SummonRequested({ this, &AppHost::_HandleSummon });
+
+        peasant.DisplayWindowIdRequested({ this, &AppHost::_DisplayWindowId });
+
+        _logic.WindowName(peasant.WindowName());
+        _logic.WindowId(peasant.GetID());
+    }
+}
+
+// Method Description:
+// - Initializes the XAML island, creates the terminal app, and sets the
+//   island's content to that of the terminal app's content. Also registers some
+//   callbacks with TermApp.
+// !!! IMPORTANT!!!
+// This must be called *AFTER* WindowsXamlManager::InitializeForCurrentThread.
+// If it isn't, then we won't be able to create the XAML island.
+// Arguments:
+// - <none>
+// Return Value:
+// - <none>
+void AppHost::Initialize()
+{
+    _window->Initialize();
+
+    if (auto withWindow{ _logic.try_as<IInitializeWithWindow>() })
+    {
+        withWindow->Initialize(_window->GetHandle());
+    }
+
+    if (_useNonClientArea)
+    {
+        // Register our callback for when the app's non-client content changes.
+        // This has to be done _before_ App::Create, as the app might set the
+        // content in Create.
+        _logic.SetTitleBarContent({ this, &AppHost::_UpdateTitleBarContent });
+    }
+
+    // Register the 'X' button of the window for a warning experience of multiple
+    // tabs opened, this is consistent with Alt+F4 closing
+    _window->WindowCloseButtonClicked([this]() { _logic.WindowCloseButtonClicked(); });
+
+    // Add an event handler to plumb clicks in the titlebar area down to the
+    // application layer.
+    _window->DragRegionClicked([this]() { _logic.TitlebarClicked(); });
+
+    _logic.RequestedThemeChanged({ this, &AppHost::_UpdateTheme });
+    _logic.FullscreenChanged({ this, &AppHost::_FullscreenChanged });
+    _logic.FocusModeChanged({ this, &AppHost::_FocusModeChanged });
+    _logic.AlwaysOnTopChanged({ this, &AppHost::_AlwaysOnTopChanged });
+    _logic.RaiseVisualBell({ this, &AppHost::_RaiseVisualBell });
+
+    _logic.Create();
+
+    _logic.TitleChanged({ this, &AppHost::AppTitleChanged });
+    _logic.LastTabClosed({ this, &AppHost::LastTabClosed });
+    _logic.SetTaskbarProgress({ this, &AppHost::SetTaskbarProgress });
+    _logic.IdentifyWindowsRequested({ this, &AppHost::_IdentifyWindowsRequested });
+    _logic.RenameWindowRequested({ this, &AppHost::_RenameWindowRequested });
+    _logic.SettingsChanged({ this, &AppHost::_HandleSettingsChanged });
+    _logic.IsQuakeWindowChanged({ this, &AppHost::_IsQuakeWindowChanged });
+
+    _window->UpdateTitle(_logic.Title());
+
+    // Set up the content of the application. If the app has a custom titlebar,
+    // set that content as well.
+    _window->SetContent(_logic.GetRoot());
+    _window->OnAppInitialized();
+
+    // THIS IS A HACK
+    //
+    // We've got a weird crash that happens terribly inconsistently, but pretty
+    // readily on migrie's laptop, only in Debug mode. Apparently, there's some
+    // weird ref-counting magic that goes on during teardown, and our
+    // Application doesn't get closed quite right, which can cause us to crash
+    // into the debugger. This of course, only happens on exit, and happens
+    // somewhere in the XamlHost.dll code.
+    //
+    // Crazily, if we _manually leak the Application_ here, then the crash
+    // doesn't happen. This doesn't matter, because we really want the
+    // Application to live for _the entire lifetime of the process_, so the only
+    // time when this object would actually need to get cleaned up is _during
+    // exit_. So we can safely leak this Application object, and have it just
+    // get cleaned up normally when our process exits.
+    ::winrt::TerminalApp::App a{ _app };
+    ::winrt::detach_abi(a);
+}
+
+// Method Description:
+// - Called when the app's title changes. Fires off a window message so we can
+//   update the window's title on the main thread.
+// Arguments:
+// - sender: unused
+// - newTitle: the string to use as the new window title
+// Return Value:
+// - <none>
+void AppHost::AppTitleChanged(const winrt::Windows::Foundation::IInspectable& /*sender*/, winrt::hstring newTitle)
+{
+    _window->UpdateTitle(newTitle);
+}
+
+// Method Description:
+// - Called when no tab is remaining to close the window.
+// Arguments:
+// - sender: unused
+// - LastTabClosedEventArgs: unused
+// Return Value:
+// - <none>
+void AppHost::LastTabClosed(const winrt::Windows::Foundation::IInspectable& /*sender*/, const winrt::TerminalApp::LastTabClosedEventArgs& /*args*/)
+{
+    _window->Close();
+}
+
+// Method Description:
+// - Resize the window we're about to create to the appropriate dimensions, as
+//   specified in the settings. This will be called during the handling of
+//   WM_CREATE. We'll load the settings for the app, then get the proposed size
+//   of the terminal from the app. Using that proposed size, we'll resize the
+//   window we're creating, so that it'll match the values in the settings.
+// Arguments:
+// - hwnd: The HWND of the window we're about to create.
+// - proposedRect: The location and size of the window that we're about to
+//   create. We'll use this rect to determine which monitor the window is about
+//   to appear on.
+// - launchMode: A LaunchMode enum reference that indicates the launch mode
+// Return Value:
+// - None
+void AppHost::_HandleCreateWindow(const HWND hwnd, RECT proposedRect, LaunchMode& launchMode)
+{
+    launchMode = _logic.GetLaunchMode();
+
+    // Acquire the actual initial position
+    auto initialPos = _logic.GetInitialPosition(proposedRect.left, proposedRect.top);
+    const auto centerOnLaunch = _logic.CenterOnLaunch();
+    proposedRect.left = static_cast<long>(initialPos.X);
+    proposedRect.top = static_cast<long>(initialPos.Y);
+
+    long adjustedHeight = 0;
+    long adjustedWidth = 0;
+
+    // Find nearest monitor.
+    HMONITOR hmon = MonitorFromRect(&proposedRect, MONITOR_DEFAULTTONEAREST);
+
+    // Get nearest monitor information
+    MONITORINFO monitorInfo;
+    monitorInfo.cbSize = sizeof(MONITORINFO);
+    GetMonitorInfo(hmon, &monitorInfo);
+
+    // This API guarantees that dpix and dpiy will be equal, but neither is an
+    // optional parameter so give two UINTs.
+    UINT dpix = USER_DEFAULT_SCREEN_DPI;
+    UINT dpiy = USER_DEFAULT_SCREEN_DPI;
+    // If this fails, we'll use the default of 96.
+    GetDpiForMonitor(hmon, MDT_EFFECTIVE_DPI, &dpix, &dpiy);
+
+    // We need to check if the top left point of the titlebar of the window is within any screen
+    RECT offScreenTestRect;
+    offScreenTestRect.left = proposedRect.left;
+    offScreenTestRect.top = proposedRect.top;
+    offScreenTestRect.right = offScreenTestRect.left + 1;
+    offScreenTestRect.bottom = offScreenTestRect.top + 1;
+
+    bool isTitlebarIntersectWithMonitors = false;
+    EnumDisplayMonitors(
+        nullptr, &offScreenTestRect, [](HMONITOR, HDC, LPRECT, LPARAM lParam) -> BOOL {
+            auto intersectWithMonitor = reinterpret_cast<bool*>(lParam);
+            *intersectWithMonitor = true;
+            // Continue the enumeration
+            return FALSE;
+        },
+        reinterpret_cast<LPARAM>(&isTitlebarIntersectWithMonitors));
+
+    if (!isTitlebarIntersectWithMonitors)
+    {
+        // If the title bar is out-of-screen, we set the initial position to
+        // the top left corner of the nearest monitor
+        proposedRect.left = monitorInfo.rcWork.left;
+        proposedRect.top = monitorInfo.rcWork.top;
+    }
+
+    auto initialSize = _logic.GetLaunchDimensions(dpix);
+
+    const short islandWidth = Utils::ClampToShortMax(
+        static_cast<long>(ceil(initialSize.Width)), 1);
+    const short islandHeight = Utils::ClampToShortMax(
+        static_cast<long>(ceil(initialSize.Height)), 1);
+
+    // Get the size of a window we'd need to host that client rect. This will
+    // add the titlebar space.
+    const til::size nonClientSize = _window->GetTotalNonClientExclusiveSize(dpix);
+    adjustedWidth = islandWidth + nonClientSize.width<long>();
+    adjustedHeight = islandHeight + nonClientSize.height<long>();
+
+    til::size dimensions{ Utils::ClampToShortMax(adjustedWidth, 1),
+                          Utils::ClampToShortMax(adjustedHeight, 1) };
+
+    // Find nearest monitor for the position that we've actually settled on
+    HMONITOR hMonNearest = MonitorFromRect(&proposedRect, MONITOR_DEFAULTTONEAREST);
+    MONITORINFO nearestMonitorInfo;
+    nearestMonitorInfo.cbSize = sizeof(MONITORINFO);
+    // Get monitor dimensions:
+    GetMonitorInfo(hMonNearest, &nearestMonitorInfo);
+    const til::size desktopDimensions{ gsl::narrow<short>(nearestMonitorInfo.rcWork.right - nearestMonitorInfo.rcWork.left),
+                                       gsl::narrow<short>(nearestMonitorInfo.rcWork.bottom - nearestMonitorInfo.rcWork.top) };
+
+    til::point origin{ (proposedRect.left),
+                       (proposedRect.top) };
+
+    if (_logic.IsQuakeWindow())
+    {
+        // If we just use rcWork by itself, we'll fail to account for the invisible
+        // space reserved for the resize handles. So retrieve that size here.
+        const til::size ncSize{ _window->GetTotalNonClientExclusiveSize(dpix) };
+        const til::size availableSpace = desktopDimensions + nonClientSize;
+
+        origin = til::point{
+            ::base::ClampSub<long>(nearestMonitorInfo.rcWork.left, (nonClientSize.width() / 2)),
+            (nearestMonitorInfo.rcWork.top)
+        };
+        dimensions = til::size{
+            availableSpace.width(),
+            availableSpace.height() / 2
+        };
+        launchMode = LaunchMode::FocusMode;
+    }
+    else if (centerOnLaunch)
+    {
+        // Move our proposed location into the center of that specific monitor.
+        origin = til::point{
+            (nearestMonitorInfo.rcWork.left + ((desktopDimensions.width() / 2) - (dimensions.width() / 2))),
+            (nearestMonitorInfo.rcWork.top + ((desktopDimensions.height() / 2) - (dimensions.height() / 2)))
+        };
+    }
+
+    const til::rectangle newRect{ origin, dimensions };
+    bool succeeded = SetWindowPos(hwnd,
+                                  nullptr,
+                                  newRect.left<int>(),
+                                  newRect.top<int>(),
+                                  newRect.width<int>(),
+                                  newRect.height<int>(),
+                                  SWP_NOACTIVATE | SWP_NOZORDER);
+
+    // Refresh the dpi of HWND because the dpi where the window will launch may be different
+    // at this time
+    _window->RefreshCurrentDPI();
+
+    // If we can't resize the window, that's really okay. We can just go on with
+    // the originally proposed window size.
+    LOG_LAST_ERROR_IF(!succeeded);
+
+    TraceLoggingWrite(
+        g_hWindowsTerminalProvider,
+        "WindowCreated",
+        TraceLoggingDescription("Event emitted upon creating the application window"),
+        TraceLoggingKeyword(MICROSOFT_KEYWORD_MEASURES),
+        TelemetryPrivacyDataTag(PDT_ProductAndServicePerformance));
+}
+
+// Method Description:
+// - Called when the app wants to set its titlebar content. We'll take the
+//   UIElement and set the Content property of our Titlebar that element.
+// Arguments:
+// - sender: unused
+// - arg: the UIElement to use as the new Titlebar content.
+// Return Value:
+// - <none>
+void AppHost::_UpdateTitleBarContent(const winrt::Windows::Foundation::IInspectable&, const winrt::Windows::UI::Xaml::UIElement& arg)
+{
+    if (_useNonClientArea)
+    {
+        (static_cast<NonClientIslandWindow*>(_window.get()))->SetTitlebarContent(arg);
+    }
+}
+
+// Method Description:
+// - Called when the app wants to change its theme. We'll forward this to the
+//   IslandWindow, so it can update the root UI element of the entire XAML tree.
+// Arguments:
+// - sender: unused
+// - arg: the ElementTheme to use as the new theme for the UI
+// Return Value:
+// - <none>
+void AppHost::_UpdateTheme(const winrt::Windows::Foundation::IInspectable&, const winrt::Windows::UI::Xaml::ElementTheme& arg)
+{
+    _window->OnApplicationThemeChanged(arg);
+}
+
+void AppHost::_FocusModeChanged(const winrt::Windows::Foundation::IInspectable&,
+                                const winrt::Windows::Foundation::IInspectable&)
+{
+    _window->FocusModeChanged(_logic.FocusMode());
+}
+
+void AppHost::_FullscreenChanged(const winrt::Windows::Foundation::IInspectable&,
+                                 const winrt::Windows::Foundation::IInspectable&)
+{
+    _window->FullscreenChanged(_logic.Fullscreen());
+}
+
+void AppHost::_AlwaysOnTopChanged(const winrt::Windows::Foundation::IInspectable&,
+                                  const winrt::Windows::Foundation::IInspectable&)
+{
+    _window->SetAlwaysOnTop(_logic.AlwaysOnTop());
+}
+
+// Method Description
+// - Called when the app wants to flash the taskbar, indicating to the user that
+//   something needs their attention
+// Arguments
+// - <unused>
+void AppHost::_RaiseVisualBell(const winrt::Windows::Foundation::IInspectable&,
+                               const winrt::Windows::Foundation::IInspectable&)
+{
+    _window->FlashTaskbar();
+}
+
+// Method Description:
+// - Called when the IslandWindow has received a WM_MOUSEWHEEL message. This can
+//   happen on some laptops, where their trackpads won't scroll inactive windows
+//   _ever_.
+// - We're going to take that message and manually plumb it through to our
+//   TermControl's, or anything else that implements IMouseWheelListener.
+// - See GH#979 for more details.
+// Arguments:
+// - coord: The Window-relative, logical coordinates location of the mouse during this event.
+// - delta: the wheel delta that triggered this event.
+// Return Value:
+// - <none>
+void AppHost::_WindowMouseWheeled(const til::point coord, const int32_t delta)
+{
+    if (_logic)
+    {
+        // Find all the elements that are underneath the mouse
+        auto elems = winrt::Windows::UI::Xaml::Media::VisualTreeHelper::FindElementsInHostCoordinates(coord, _logic.GetRoot());
+        for (const auto& e : elems)
+        {
+            // If that element has implemented IMouseWheelListener, call OnMouseWheel on that element.
+            if (auto control{ e.try_as<winrt::Microsoft::Terminal::Control::IMouseWheelListener>() })
+            {
+                try
+                {
+                    // Translate the event to the coordinate space of the control
+                    // we're attempting to dispatch it to
+                    const auto transform = e.TransformToVisual(nullptr);
+                    const til::point controlOrigin{ til::math::flooring, transform.TransformPoint(til::point{ 0, 0 }) };
+
+                    const til::point offsetPoint = coord - controlOrigin;
+
+                    const auto lButtonDown = WI_IsFlagSet(GetKeyState(VK_LBUTTON), KeyPressed);
+                    const auto mButtonDown = WI_IsFlagSet(GetKeyState(VK_MBUTTON), KeyPressed);
+                    const auto rButtonDown = WI_IsFlagSet(GetKeyState(VK_RBUTTON), KeyPressed);
+
+                    if (control.OnMouseWheel(offsetPoint, delta, lButtonDown, mButtonDown, rButtonDown))
+                    {
+                        // If the element handled the mouse wheel event, don't
+                        // continue to iterate over the remaining controls.
+                        break;
+                    }
+                }
+                CATCH_LOG();
+            }
+        }
+    }
+}
+
+bool AppHost::HasWindow()
+{
+    return _shouldCreateWindow;
+}
+
+// Method Description:
+// - Event handler for the Peasant::ExecuteCommandlineRequested event. Take the
+//   provided commandline args, and attempt to parse them and perform the
+//   actions immediately. The parsing is performed by AppLogic.
+// - This is invoked when another wt.exe instance runs something like `wt -w 1
+//   new-tab`, and the Monarch delegates the commandline to this instance.
+// Arguments:
+// - args: the bundle of a commandline and working directory to use for this invocation.
+// Return Value:
+// - <none>
+void AppHost::_DispatchCommandline(winrt::Windows::Foundation::IInspectable /*sender*/,
+                                   Remoting::CommandlineArgs args)
+{
+    // Summon the window whenever we dispatch a commandline to it. This will
+    // make it obvious when a new tab/pane is created in a window.
+    _window->SummonWindow(false);
+    _logic.ExecuteCommandline(args.Commandline(), args.CurrentDirectory());
+}
+
+// Method Description:
+// - Event handler for the WindowManager::FindTargetWindowRequested event. The
+//   manager will ask us how to figure out what the target window is for a set
+//   of commandline arguments. We'll take those arguments, and ask AppLogic to
+//   parse them for us. We'll then set ResultTargetWindow in the given args, so
+//   the sender can use that result.
+// Arguments:
+// - args: the bundle of a commandline and working directory to find the correct target window for.
+// Return Value:
+// - <none>
+void AppHost::_FindTargetWindow(const winrt::Windows::Foundation::IInspectable& /*sender*/,
+                                const Remoting::FindTargetWindowArgs& args)
+{
+    const auto targetWindow = _logic.FindTargetWindow(args.Args().Commandline());
+    args.ResultTargetWindow(targetWindow.WindowId());
+    args.ResultTargetWindowName(targetWindow.WindowName());
+}
+
+winrt::fire_and_forget AppHost::_WindowActivated()
+{
+    co_await winrt::resume_background();
+
+    if (auto peasant{ _windowManager.CurrentWindow() })
+    {
+        const auto currentDesktopGuid{ _CurrentDesktopGuid() };
+
+        // TODO: projects/5 - in the future, we'll want to actually get the
+        // desktop GUID in IslandWindow, and bubble that up here, then down to
+        // the Peasant. For now, we're just leaving space for it.
+        Remoting::WindowActivatedArgs args{ peasant.GetID(),
+                                            (uint64_t)_window->GetHandle(),
+                                            currentDesktopGuid,
+                                            winrt::clock().now() };
+        peasant.ActivateWindow(args);
+    }
+}
+
+void AppHost::_BecomeMonarch(const winrt::Windows::Foundation::IInspectable& /*sender*/,
+                             const winrt::Windows::Foundation::IInspectable& /*args*/)
+{
+    _setupGlobalHotkeys();
+}
+
+winrt::fire_and_forget AppHost::_setupGlobalHotkeys()
+{
+    // The hotkey MUST be registered on the main thread. It will fail otherwise!
+    co_await winrt::resume_foreground(_logic.GetRoot().Dispatcher(),
+                                      winrt::Windows::UI::Core::CoreDispatcherPriority::Normal);
+
+    // Remove all the already registered hotkeys before setting up the new ones.
+    _window->UnsetHotkeys(_hotkeys);
+
+    _hotkeyActions = _logic.GlobalHotkeys();
+    _hotkeys.clear();
+    for (const auto& [k, v] : _hotkeyActions)
+    {
+        if (k != nullptr)
+        {
+            _hotkeys.push_back(k);
+        }
+    }
+
+    _window->SetGlobalHotkeys(_hotkeys);
+}
+
+// Method Description:
+// - Called whenever a registered hotkey is pressed. We'll look up the
+//   GlobalSummonArgs for the specified hotkey, then dispatch a call to the
+//   Monarch with the selection information.
+// - If the monarch finds a match for the window name (or no name was provided),
+//   it'll set FoundMatch=true.
+// - If FoundMatch is false, and a name was provided, then we should create a
+//   new window with the given name.
+// Arguments:
+// - hotkeyIndex: the index of the entry in _hotkeys that was pressed.
+// Return Value:
+// - <none>
+void AppHost::_GlobalHotkeyPressed(const long hotkeyIndex)
+{
+    if (hotkeyIndex < 0 || static_cast<size_t>(hotkeyIndex) > _hotkeys.size())
+    {
+        return;
+    }
+    // Lookup the matching keychord
+    Control::KeyChord kc = _hotkeys.at(hotkeyIndex);
+    // Get the stored ActionAndArgs for that chord
+    if (const auto& actionAndArgs{ _hotkeyActions.Lookup(kc) })
+    {
+        if (const auto& summonArgs{ actionAndArgs.Args().try_as<Settings::Model::GlobalSummonArgs>() })
+        {
+            Remoting::SummonWindowSelectionArgs args{ summonArgs.Name() };
+
+            // desktop:any - MoveToCurrentDesktop=false, OnCurrentDesktop=false
+            // desktop:toCurrent - MoveToCurrentDesktop=true, OnCurrentDesktop=false
+            // desktop:onCurrent - MoveToCurrentDesktop=false, OnCurrentDesktop=true
+            args.OnCurrentDesktop(summonArgs.Desktop() == Settings::Model::DesktopBehavior::OnCurrent);
+            args.SummonBehavior().MoveToCurrentDesktop(summonArgs.Desktop() == Settings::Model::DesktopBehavior::ToCurrent);
+            args.SummonBehavior().ToggleVisibility(summonArgs.ToggleVisibility());
+
+            _windowManager.SummonWindow(args);
+            if (args.FoundMatch())
+            {
+                // Excellent, the window was found. We have nothing else to do here.
+            }
+            else
+            {
+                // We should make the window ourselves.
+                _createNewTerminalWindow(summonArgs);
+            }
+        }
+    }
+}
+
+// Method Description:
+// - Called when the monarch failed to summon a window for a given set of
+//   SummonWindowSelectionArgs. In this case, we should create the specified
+//   window ourselves.
+// - This is to support the scenario like `globalSummon(Name="_quake")` being
+//   used to summon the window if it already exists, or create it if it doesn't.
+// Arguments:
+// - args: Contains information on how we should name the window
+// Return Value:
+// - <none>
+winrt::fire_and_forget AppHost::_createNewTerminalWindow(Settings::Model::GlobalSummonArgs args)
+{
+    // Hop to the BG thread
+    co_await winrt::resume_background();
+
+    // This will get us the correct exe for dev/preview/release. If you
+    // don't stick this in a local, it'll get mangled by ShellExecute. I
+    // have no idea why.
+    const auto exePath{ GetWtExePath() };
+
+    // If we weren't given a name, then just use new to force the window to be
+    // unnamed.
+    winrt::hstring cmdline{
+        fmt::format(L"-w {}",
+                    args.Name().empty() ? L"new" :
+                                          args.Name())
+    };
+    // Build the args to ShellExecuteEx. We need to use ShellExecuteEx so we
+    // can pass the SEE_MASK_NOASYNC flag. That flag allows us to safely
+    // call this on the background thread, and have ShellExecute _not_ call
+    // back to us on the main thread. Without this, if you close the
+    // Terminal quickly after the UAC prompt, the elevated WT will never
+    // actually spawn.
+    SHELLEXECUTEINFOW seInfo{ 0 };
+    seInfo.cbSize = sizeof(seInfo);
+    seInfo.fMask = SEE_MASK_NOASYNC;
+    seInfo.lpVerb = L"open";
+    seInfo.lpFile = exePath.c_str();
+    seInfo.lpParameters = cmdline.c_str();
+    seInfo.nShow = SW_SHOWNORMAL;
+    LOG_IF_WIN32_BOOL_FALSE(ShellExecuteExW(&seInfo));
+
+    co_return;
+}
+
+// Method Description:
+// - Helper to initialize our instance of IVirtualDesktopManager. If we already
+//   got one, then this will just return true. Otherwise, we'll try and init a
+//   new instance of one, and store that.
+// - This will return false if we weren't able to initialize one, which I'm not
+//   sure is actually possible.
+// Arguments:
+// - <none>
+// Return Value:
+// - true iff _desktopManager points to a non-null instance of IVirtualDesktopManager
+bool AppHost::_LazyLoadDesktopManager()
+{
+    if (_desktopManager == nullptr)
+    {
+        try
+        {
+            _desktopManager = winrt::create_instance<IVirtualDesktopManager>(__uuidof(VirtualDesktopManager));
+        }
+        CATCH_LOG();
+    }
+
+    return _desktopManager != nullptr;
+}
+
+void AppHost::_HandleSummon(const winrt::Windows::Foundation::IInspectable& /*sender*/,
+                            const Remoting::SummonWindowBehavior& args)
+{
+    _window->SummonWindow(args.ToggleVisibility());
+
+    if (args != nullptr && args.MoveToCurrentDesktop())
+    {
+        if (_LazyLoadDesktopManager())
+        {
+            GUID currentlyActiveDesktop;
+            VirtualDesktopUtils::GetCurrentVirtualDesktopId(&currentlyActiveDesktop);
+            LOG_IF_FAILED(_desktopManager->MoveWindowToDesktop(_window->GetHandle(), currentlyActiveDesktop));
+        }
+    }
+}
+
+GUID AppHost::_CurrentDesktopGuid()
+{
+    GUID currentDesktopGuid{ 0 };
+    const auto manager = winrt::create_instance<IVirtualDesktopManager>(__uuidof(VirtualDesktopManager));
+    if (_LazyLoadDesktopManager())
+    {
+        LOG_IF_FAILED(_desktopManager->GetWindowDesktopId(_window->GetHandle(), &currentDesktopGuid));
+    }
+    return currentDesktopGuid;
+}
+
+// Method Description:
+// - Called when this window wants _all_ windows to display their
+//   identification. We'll hop to the BG thread, and raise an event (eventually
+//   handled by the monarch) to bubble this request to all the Terminal windows.
+// Arguments:
+// - <unused>
+// Return Value:
+// - <none>
+winrt::fire_and_forget AppHost::_IdentifyWindowsRequested(const winrt::Windows::Foundation::IInspectable /*sender*/,
+                                                          const winrt::Windows::Foundation::IInspectable /*args*/)
+{
+    // We'll be raising an event that may result in a RPC call to the monarch -
+    // make sure we're on the background thread, or this will silently fail
+    co_await winrt::resume_background();
+
+    if (auto peasant{ _windowManager.CurrentWindow() })
+    {
+        peasant.RequestIdentifyWindows();
+    }
+}
+
+// Method Description:
+// - Called when the monarch wants us to display our window ID. We'll call down
+//   to the app layer to display the toast.
+// Arguments:
+// - <unused>
+// Return Value:
+// - <none>
+void AppHost::_DisplayWindowId(const winrt::Windows::Foundation::IInspectable& /*sender*/,
+                               const winrt::Windows::Foundation::IInspectable& /*args*/)
+{
+    _logic.IdentifyWindow();
+}
+
+winrt::fire_and_forget AppHost::_RenameWindowRequested(const winrt::Windows::Foundation::IInspectable /*sender*/,
+                                                       const winrt::TerminalApp::RenameWindowRequestedArgs args)
+{
+    // Capture calling context.
+    winrt::apartment_context ui_thread;
+
+    // Switch to the BG thread - anything x-proc must happen on a BG thread
+    co_await winrt::resume_background();
+
+    if (auto peasant{ _windowManager.CurrentWindow() })
+    {
+        Remoting::RenameRequestArgs requestArgs{ args.ProposedName() };
+
+        peasant.RequestRename(requestArgs);
+
+        // Switch back to the UI thread. Setting the WindowName needs to happen
+        // on the UI thread, because it'll raise a PropertyChanged event
+        co_await ui_thread;
+
+        if (requestArgs.Succeeded())
+        {
+            _logic.WindowName(args.ProposedName());
+        }
+        else
+        {
+            _logic.RenameFailed();
+        }
+    }
+}
+
+void AppHost::_HandleSettingsChanged(const winrt::Windows::Foundation::IInspectable& /*sender*/,
+                                     const winrt::Windows::Foundation::IInspectable& /*args*/)
+{
+    _setupGlobalHotkeys();
+}
+
+void AppHost::_IsQuakeWindowChanged(const winrt::Windows::Foundation::IInspectable&,
+                                    const winrt::Windows::Foundation::IInspectable&)
+{
+    _window->IsQuakeWindow(_logic.IsQuakeWindow());
+}