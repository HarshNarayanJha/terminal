// Copyright (c) Microsoft Corporation.
// Licensed under the MIT license.

#pragma once

#include "TermControl.g.h"
#include "EventArgs.h"
<<<<<<< HEAD
=======
#include <winrt/Microsoft.Terminal.TerminalConnection.h>
>>>>>>> 5e655ef2
#include "../../renderer/base/Renderer.hpp"
#include "../../renderer/dx/DxRenderer.hpp"
#include "../../renderer/uia/UiaRenderer.hpp"
#include "../../cascadia/TerminalCore/Terminal.hpp"
#include "../buffer/out/search.h"
#include "cppwinrt_utils.h"
#include "SearchBoxControl.h"
#include "ThrottledFunc.h"

#include "ControlCore.h"

namespace Microsoft::Console::VirtualTerminal
{
    struct MouseButtonState;
}

namespace winrt::Microsoft::Terminal::Control::implementation
{
    struct TermControl : TermControlT<TermControl>
    {
        TermControl(IControlSettings settings, TerminalConnection::ITerminalConnection connection);

        winrt::fire_and_forget UpdateSettings();

        hstring Title();
        hstring GetProfileName() const;
        hstring WorkingDirectory() const;

        bool CopySelectionToClipboard(bool singleLine, const Windows::Foundation::IReference<CopyFormat>& formats);
        void PasteTextFromClipboard();
        void Close();
        Windows::Foundation::Size CharacterDimensions() const;
        Windows::Foundation::Size MinimumSize();
        float SnapDimensionToGrid(const bool widthOrHeight, const float dimension);

        void ScrollViewport(int viewTop);
        int ScrollOffset();
        int ViewHeight() const;

        void AdjustFontSize(int fontSizeDelta);
        void ResetFontSize();
        til::point GetFontSize() const;

        void SendInput(const winrt::hstring& input);
        void ToggleShaderEffects();

        winrt::fire_and_forget RenderEngineSwapChainChanged(const IInspectable& sender, const IInspectable& args);
        void _AttachDxgiSwapChainToXaml(HANDLE swapChainHandle);
        winrt::fire_and_forget _RendererEnteredErrorState(const IInspectable& sender, const IInspectable& args);
        void _RenderRetryButton_Click(IInspectable const& button, IInspectable const& args);
        winrt::fire_and_forget _RendererWarning(const IInspectable& sender,
                                                const TerminalControl::RendererWarningArgs& args);

        void CreateSearchBoxControl();

        void SearchMatch(const bool goForward);

        bool OnDirectKeyEvent(const uint32_t vkey, const uint8_t scanCode, const bool down);

        bool OnMouseWheel(const Windows::Foundation::Point location, const int32_t delta, const bool leftButtonDown, const bool midButtonDown, const bool rightButtonDown);

        ~TermControl();

        Windows::UI::Xaml::Automation::Peers::AutomationPeer OnCreateAutomationPeer();
        ::Microsoft::Console::Types::IUiaData* GetUiaData() const;
        const Windows::UI::Xaml::Thickness GetPadding();

        TerminalConnection::ConnectionState ConnectionState() const;
        IControlSettings Settings() const;

        static Windows::Foundation::Size GetProposedDimensions(IControlSettings const& settings, const uint32_t dpi);
        static Windows::Foundation::Size GetProposedDimensions(const winrt::Windows::Foundation::Size& initialSizeInChars,
                                                               const int32_t& fontSize,
                                                               const winrt::Windows::UI::Text::FontWeight& fontWeight,
                                                               const winrt::hstring& fontFace,
                                                               const ScrollbarState& scrollState,
                                                               const winrt::hstring& padding,
                                                               const uint32_t dpi);

        Windows::Foundation::IReference<winrt::Windows::UI::Color> TabColor() noexcept;

        // winrt::fire_and_forget TaskbarProgressChanged();
        const size_t TaskbarState() const noexcept;
        const size_t TaskbarProgress() const noexcept;

        bool ReadOnly() const noexcept;
        void ToggleReadOnly();

        // -------------------------------- WinRT Events ---------------------------------
<<<<<<< HEAD
        DECLARE_EVENT(FontSizeChanged,          _fontSizeChangedHandlers,           Control::FontSizeChangedEventArgs);
        DECLARE_EVENT(ScrollPositionChanged,    _scrollPositionChangedHandlers,     Control::ScrollPositionChangedEventArgs);

        TYPED_EVENT(TitleChanged,       IInspectable, Control::TitleChangedEventArgs);
        TYPED_EVENT(PasteFromClipboard, IInspectable, Control::PasteFromClipboardEventArgs);
        TYPED_EVENT(CopyToClipboard,    IInspectable, Control::CopyToClipboardEventArgs);
        TYPED_EVENT(OpenHyperlink,      IInspectable, Control::OpenHyperlinkEventArgs);
        TYPED_EVENT(SetTaskbarProgress, IInspectable, IInspectable);
        TYPED_EVENT(RaiseNotice,        IInspectable, Control::NoticeEventArgs);

        TYPED_EVENT(WarningBell, IInspectable, IInspectable);
        TYPED_EVENT(ConnectionStateChanged, IInspectable, IInspectable);
        TYPED_EVENT(Initialized, Control::TermControl, Windows::UI::Xaml::RoutedEventArgs);
        TYPED_EVENT(TabColorChanged, IInspectable, IInspectable);
=======
        FORWARDED_TYPED_EVENT(CopyToClipboard, IInspectable, TerminalControl::CopyToClipboardEventArgs, _core, CopyToClipboard);
        FORWARDED_TYPED_EVENT(TitleChanged, IInspectable, TerminalControl::TitleChangedEventArgs, _core, TitleChanged);
        FORWARDED_TYPED_EVENT(WarningBell, IInspectable, IInspectable, _core, WarningBell);
        FORWARDED_TYPED_EVENT(TabColorChanged, IInspectable, IInspectable, _core, TabColorChanged);
        FORWARDED_TYPED_EVENT(SetTaskbarProgress, IInspectable, IInspectable, _core, TaskbarProgressChanged);
        FORWARDED_TYPED_EVENT(ConnectionStateChanged, IInspectable, IInspectable, _core, ConnectionStateChanged);
        // clang-format off

        DECLARE_EVENT(FontSizeChanged,          _fontSizeChangedHandlers,           TerminalControl::FontSizeChangedEventArgs);

        DECLARE_EVENT_WITH_TYPED_EVENT_HANDLER(PasteFromClipboard,  _clipboardPasteHandlers,    TerminalControl::TermControl, TerminalControl::PasteFromClipboardEventArgs);
        DECLARE_EVENT_WITH_TYPED_EVENT_HANDLER(OpenHyperlink, _openHyperlinkHandlers, TerminalControl::TermControl, TerminalControl::OpenHyperlinkEventArgs);
        DECLARE_EVENT_WITH_TYPED_EVENT_HANDLER(RaiseNotice, _raiseNoticeHandlers, TerminalControl::TermControl, TerminalControl::NoticeEventArgs);

        TYPED_EVENT(Initialized, TerminalControl::TermControl, Windows::UI::Xaml::RoutedEventArgs);
>>>>>>> 5e655ef2
        TYPED_EVENT(HidePointerCursor, IInspectable, IInspectable);
        TYPED_EVENT(RestorePointerCursor, IInspectable, IInspectable);
        TYPED_EVENT(ReadOnlyChanged, IInspectable, IInspectable);
        TYPED_EVENT(FocusFollowMouseRequested, IInspectable, IInspectable);
        // clang-format on

    private:
        friend struct TermControlT<TermControl>; // friend our parent so it can bind private event handlers

        winrt::com_ptr<ControlCore> _core{ nullptr };

        // TerminalConnection::ITerminalConnection _connection;
        bool _initializedTerminal;

        winrt::com_ptr<SearchBoxControl> _searchBox;

        // event_token _connectionOutputEventToken;
        // TerminalConnection::ITerminalConnection::StateChanged_revoker _connectionStateChangedRevoker;

        // std::unique_ptr<::Microsoft::Terminal::Core::Terminal> _terminal;

        // std::unique_ptr<::Microsoft::Console::Render::Renderer> _renderer;
        // std::unique_ptr<::Microsoft::Console::Render::DxEngine> _renderEngine;
        std::unique_ptr<::Microsoft::Console::Render::UiaEngine> _uiaEngine;

        IControlSettings _settings;
        bool _focused;
        std::atomic<bool> _closing;

        // FontInfoDesired _desiredFont;
        // FontInfo _actualFont;

        std::shared_ptr<ThrottledFunc<>> _tsfTryRedrawCanvas;

        std::shared_ptr<ThrottledFunc<>> _updatePatternLocations;

        struct ScrollBarUpdate
        {
            std::optional<double> newValue;
            double newMaximum;
            double newMinimum;
            double newViewportSize;
        };
        std::shared_ptr<ThrottledFunc<ScrollBarUpdate>> _updateScrollBar;
        bool _isInternalScrollBarUpdate;

        unsigned int _rowsToScroll; // Definitely Control/Interactivity

        // Auto scroll occurs when user, while selecting, drags cursor outside viewport. View is then scrolled to 'follow' the cursor.
        double _autoScrollVelocity;
        std::optional<Windows::UI::Input::PointerPoint> _autoScrollingPointerPoint;
        Windows::UI::Xaml::DispatcherTimer _autoScrollTimer;
        std::optional<std::chrono::high_resolution_clock::time_point> _lastAutoScrollUpdateTime;

        // // storage location for the leading surrogate of a utf-16 surrogate pair
        // std::optional<wchar_t> _leadingSurrogate;

        std::optional<Windows::UI::Xaml::DispatcherTimer> _cursorTimer;
        std::optional<Windows::UI::Xaml::DispatcherTimer> _blinkTimer;

        // If this is set, then we assume we are in the middle of panning the
        //      viewport via touch input.
        std::optional<winrt::Windows::Foundation::Point> _touchAnchor;

        // // Track the last cell we hovered over (used in pointerMovedHandler)
        // std::optional<COORD> _lastHoveredCell;
        // // Track the last hyperlink ID we hovered over
        // uint16_t _lastHoveredId;

        // std::optional<interval_tree::IntervalTree<til::point, size_t>::interval> _lastHoveredInterval;

        using Timestamp = uint64_t;

        // imported from WinUser
        // Used for PointerPoint.Timestamp Property (https://docs.microsoft.com/en-us/uwp/api/windows.ui.input.pointerpoint.timestamp#Windows_UI_Input_PointerPoint_Timestamp)
        Timestamp _multiClickTimer;
        unsigned int _multiClickCounter;
        Timestamp _lastMouseClickTimestamp;
        std::optional<winrt::Windows::Foundation::Point> _lastMouseClickPos;
        std::optional<winrt::Windows::Foundation::Point> _singleClickTouchdownPos;
        std::optional<winrt::Windows::Foundation::Point> _lastMouseClickPosNoSelection;
        // This field tracks whether the selection has changed meaningfully
        // since it was last copied. It's generally used to prevent copyOnSelect
        // from firing when the pointer _just happens_ to be released over the
        // terminal.
        bool _selectionNeedsToBeCopied; // ->Interactivity

        winrt::Windows::UI::Xaml::Controls::SwapChainPanel::LayoutUpdated_revoker _layoutUpdatedRevoker;

        bool _isReadOnly{ false }; // ?

        void _ApplyUISettings(const IControlSettings&);
        void _UpdateSettingsOnUIThread();
        void _UpdateSystemParameterSettings() noexcept;
        void _InitializeBackgroundBrush();
        void _BackgroundColorChangedHandler(const IInspectable& sender, const IInspectable& args);
        winrt::fire_and_forget _changeBackgroundColor(til::color bg);
        bool _InitializeTerminal();
        // void _UpdateFont(const bool initialUpdate = false);
        void _SetFontSize(int fontSize);
        void _TappedHandler(Windows::Foundation::IInspectable const& sender, Windows::UI::Xaml::Input::TappedRoutedEventArgs const& e);
        void _KeyDownHandler(Windows::Foundation::IInspectable const& sender, Windows::UI::Xaml::Input::KeyRoutedEventArgs const& e);
        void _KeyUpHandler(Windows::Foundation::IInspectable const& sender, Windows::UI::Xaml::Input::KeyRoutedEventArgs const& e);
        void _CharacterHandler(Windows::Foundation::IInspectable const& sender, Windows::UI::Xaml::Input::CharacterReceivedRoutedEventArgs const& e);
        void _PointerPressedHandler(Windows::Foundation::IInspectable const& sender, Windows::UI::Xaml::Input::PointerRoutedEventArgs const& e);
        void _PointerMovedHandler(Windows::Foundation::IInspectable const& sender, Windows::UI::Xaml::Input::PointerRoutedEventArgs const& e);
        void _PointerReleasedHandler(Windows::Foundation::IInspectable const& sender, Windows::UI::Xaml::Input::PointerRoutedEventArgs const& e);
        void _PointerExitedHandler(Windows::Foundation::IInspectable const& sender, Windows::UI::Xaml::Input::PointerRoutedEventArgs const& e);
        void _MouseWheelHandler(Windows::Foundation::IInspectable const& sender, Windows::UI::Xaml::Input::PointerRoutedEventArgs const& e);
        void _ScrollbarChangeHandler(Windows::Foundation::IInspectable const& sender, Windows::UI::Xaml::Controls::Primitives::RangeBaseValueChangedEventArgs const& e);
        void _GotFocusHandler(Windows::Foundation::IInspectable const& sender, Windows::UI::Xaml::RoutedEventArgs const& e);
        void _LostFocusHandler(Windows::Foundation::IInspectable const& sender, Windows::UI::Xaml::RoutedEventArgs const& e);
        winrt::fire_and_forget _DragDropHandler(Windows::Foundation::IInspectable const& sender, Windows::UI::Xaml::DragEventArgs const e);
        void _DragOverHandler(Windows::Foundation::IInspectable const& sender, Windows::UI::Xaml::DragEventArgs const& e);
        winrt::fire_and_forget _HyperlinkHandler(const std::wstring_view uri);

        void _CursorTimerTick(Windows::Foundation::IInspectable const& sender, Windows::Foundation::IInspectable const& e);
        void _BlinkTimerTick(Windows::Foundation::IInspectable const& sender, Windows::Foundation::IInspectable const& e);
        void _SetEndSelectionPointAtCursor(Windows::Foundation::Point const& cursorPosition);
        // void _SendInputToConnection(const winrt::hstring& wstr);
        // void _SendInputToConnection(std::wstring_view wstr);
        void _SendPastedTextToConnection(const std::wstring& wstr);
        void _SwapChainSizeChanged(Windows::Foundation::IInspectable const& sender, Windows::UI::Xaml::SizeChangedEventArgs const& e);
        void _SwapChainScaleChanged(Windows::UI::Xaml::Controls::SwapChainPanel const& sender, Windows::Foundation::IInspectable const& args);
        // void _DoResizeUnderLock(const double newWidth, const double newHeight);
        // void _RefreshSizeUnderLock();
        // void _CopyToClipboard(const std::wstring_view& wstr);
        // void _TerminalWarningBell();
        // void _TerminalTitleChanged(const std::wstring_view& wstr);
        void _TerminalTabColorChanged(const std::optional<til::color> color);
        void _ScrollPositionChanged(const IInspectable& sender, const TerminalControl::ScrollPositionChangedArgs& args);
        void _CursorPositionChanged(const IInspectable& sender, const IInspectable& args);

        void _MouseScrollHandler(const double mouseDelta, const Windows::Foundation::Point point, const bool isLeftButtonPressed);
        void _MouseZoomHandler(const double delta);
        void _MouseTransparencyHandler(const double delta);
        bool _DoMouseWheel(const Windows::Foundation::Point point, const ::Microsoft::Terminal::Core::ControlKeyStates modifiers, const int32_t delta, const ::Microsoft::Console::VirtualTerminal::TerminalInput::MouseButtonState state);

        bool _CapturePointer(Windows::Foundation::IInspectable const& sender, Windows::UI::Xaml::Input::PointerRoutedEventArgs const& e);
        bool _ReleasePointerCapture(Windows::Foundation::IInspectable const& sender, Windows::UI::Xaml::Input::PointerRoutedEventArgs const& e);

        void _TryStartAutoScroll(Windows::UI::Input::PointerPoint const& pointerPoint, const double scrollVelocity);
        void _TryStopAutoScroll(const uint32_t pointerId);
        void _UpdateAutoScroll(Windows::Foundation::IInspectable const& sender, Windows::Foundation::IInspectable const& e);

        static Windows::UI::Xaml::Thickness _ParseThicknessFromPadding(const hstring padding);

        void _KeyHandler(Windows::UI::Xaml::Input::KeyRoutedEventArgs const& e, const bool keyDown);
        ::Microsoft::Terminal::Core::ControlKeyStates _GetPressedModifierKeys() const;
        bool _TryHandleKeyBinding(const WORD vkey, const WORD scanCode, ::Microsoft::Terminal::Core::ControlKeyStates modifiers) const;
        void _ClearKeyboardState(const WORD vkey, const WORD scanCode) const noexcept;
        bool _TrySendKeyEvent(const WORD vkey, const WORD scanCode, ::Microsoft::Terminal::Core::ControlKeyStates modifiers, const bool keyDown);
        bool _TrySendMouseEvent(Windows::UI::Input::PointerPoint const& point);
        bool _CanSendVTMouseInput();

        const til::point _GetTerminalPosition(winrt::Windows::Foundation::Point cursorPosition);
        const unsigned int _NumberOfClicks(winrt::Windows::Foundation::Point clickPos, Timestamp clickTime);
        double _GetAutoScrollSpeed(double cursorDistanceFromBorder) const;

        void _Search(const winrt::hstring& text, const bool goForward, const bool caseSensitive);
        void _CloseSearchBoxControl(const winrt::Windows::Foundation::IInspectable& sender, Windows::UI::Xaml::RoutedEventArgs const& args);

        // TSFInputControl Handlers
        void _CompositionCompleted(winrt::hstring text);
        void _CurrentCursorPositionHandler(const IInspectable& sender, const CursorPositionEventArgs& eventArgs);
        void _FontInfoHandler(const IInspectable& sender, const FontInfoEventArgs& eventArgs);
        // winrt::fire_and_forget _AsyncCloseConnection();

        winrt::fire_and_forget _RaiseReadOnlyWarning();

        // void _UpdateHoveredCell(const std::optional<COORD>& terminalPosition);

        ////////////////////////////////////////////////////////////////////////
        winrt::fire_and_forget _hoveredHyperlinkChanged(const IInspectable& sender, const IInspectable& args);
    };
}

namespace winrt::Microsoft::Terminal::Control::factory_implementation
{
    BASIC_FACTORY(TermControl);
}
<|MERGE_RESOLUTION|>--- conflicted
+++ resolved
@@ -1,313 +1,291 @@
-// Copyright (c) Microsoft Corporation.
-// Licensed under the MIT license.
-
-#pragma once
-
-#include "TermControl.g.h"
-#include "EventArgs.h"
-<<<<<<< HEAD
-=======
-#include <winrt/Microsoft.Terminal.TerminalConnection.h>
->>>>>>> 5e655ef2
-#include "../../renderer/base/Renderer.hpp"
-#include "../../renderer/dx/DxRenderer.hpp"
-#include "../../renderer/uia/UiaRenderer.hpp"
-#include "../../cascadia/TerminalCore/Terminal.hpp"
-#include "../buffer/out/search.h"
-#include "cppwinrt_utils.h"
-#include "SearchBoxControl.h"
-#include "ThrottledFunc.h"
-
-#include "ControlCore.h"
-
-namespace Microsoft::Console::VirtualTerminal
-{
-    struct MouseButtonState;
-}
-
-namespace winrt::Microsoft::Terminal::Control::implementation
-{
-    struct TermControl : TermControlT<TermControl>
-    {
-        TermControl(IControlSettings settings, TerminalConnection::ITerminalConnection connection);
-
-        winrt::fire_and_forget UpdateSettings();
-
-        hstring Title();
-        hstring GetProfileName() const;
-        hstring WorkingDirectory() const;
-
-        bool CopySelectionToClipboard(bool singleLine, const Windows::Foundation::IReference<CopyFormat>& formats);
-        void PasteTextFromClipboard();
-        void Close();
-        Windows::Foundation::Size CharacterDimensions() const;
-        Windows::Foundation::Size MinimumSize();
-        float SnapDimensionToGrid(const bool widthOrHeight, const float dimension);
-
-        void ScrollViewport(int viewTop);
-        int ScrollOffset();
-        int ViewHeight() const;
-
-        void AdjustFontSize(int fontSizeDelta);
-        void ResetFontSize();
-        til::point GetFontSize() const;
-
-        void SendInput(const winrt::hstring& input);
-        void ToggleShaderEffects();
-
-        winrt::fire_and_forget RenderEngineSwapChainChanged(const IInspectable& sender, const IInspectable& args);
-        void _AttachDxgiSwapChainToXaml(HANDLE swapChainHandle);
-        winrt::fire_and_forget _RendererEnteredErrorState(const IInspectable& sender, const IInspectable& args);
-        void _RenderRetryButton_Click(IInspectable const& button, IInspectable const& args);
-        winrt::fire_and_forget _RendererWarning(const IInspectable& sender,
-                                                const TerminalControl::RendererWarningArgs& args);
-
-        void CreateSearchBoxControl();
-
-        void SearchMatch(const bool goForward);
-
-        bool OnDirectKeyEvent(const uint32_t vkey, const uint8_t scanCode, const bool down);
-
-        bool OnMouseWheel(const Windows::Foundation::Point location, const int32_t delta, const bool leftButtonDown, const bool midButtonDown, const bool rightButtonDown);
-
-        ~TermControl();
-
-        Windows::UI::Xaml::Automation::Peers::AutomationPeer OnCreateAutomationPeer();
-        ::Microsoft::Console::Types::IUiaData* GetUiaData() const;
-        const Windows::UI::Xaml::Thickness GetPadding();
-
-        TerminalConnection::ConnectionState ConnectionState() const;
-        IControlSettings Settings() const;
-
-        static Windows::Foundation::Size GetProposedDimensions(IControlSettings const& settings, const uint32_t dpi);
-        static Windows::Foundation::Size GetProposedDimensions(const winrt::Windows::Foundation::Size& initialSizeInChars,
-                                                               const int32_t& fontSize,
-                                                               const winrt::Windows::UI::Text::FontWeight& fontWeight,
-                                                               const winrt::hstring& fontFace,
-                                                               const ScrollbarState& scrollState,
-                                                               const winrt::hstring& padding,
-                                                               const uint32_t dpi);
-
-        Windows::Foundation::IReference<winrt::Windows::UI::Color> TabColor() noexcept;
-
-        // winrt::fire_and_forget TaskbarProgressChanged();
-        const size_t TaskbarState() const noexcept;
-        const size_t TaskbarProgress() const noexcept;
-
-        bool ReadOnly() const noexcept;
-        void ToggleReadOnly();
-
-        // -------------------------------- WinRT Events ---------------------------------
-<<<<<<< HEAD
-        DECLARE_EVENT(FontSizeChanged,          _fontSizeChangedHandlers,           Control::FontSizeChangedEventArgs);
-        DECLARE_EVENT(ScrollPositionChanged,    _scrollPositionChangedHandlers,     Control::ScrollPositionChangedEventArgs);
-
-        TYPED_EVENT(TitleChanged,       IInspectable, Control::TitleChangedEventArgs);
-        TYPED_EVENT(PasteFromClipboard, IInspectable, Control::PasteFromClipboardEventArgs);
-        TYPED_EVENT(CopyToClipboard,    IInspectable, Control::CopyToClipboardEventArgs);
-        TYPED_EVENT(OpenHyperlink,      IInspectable, Control::OpenHyperlinkEventArgs);
-        TYPED_EVENT(SetTaskbarProgress, IInspectable, IInspectable);
-        TYPED_EVENT(RaiseNotice,        IInspectable, Control::NoticeEventArgs);
-
-        TYPED_EVENT(WarningBell, IInspectable, IInspectable);
-        TYPED_EVENT(ConnectionStateChanged, IInspectable, IInspectable);
-        TYPED_EVENT(Initialized, Control::TermControl, Windows::UI::Xaml::RoutedEventArgs);
-        TYPED_EVENT(TabColorChanged, IInspectable, IInspectable);
-=======
-        FORWARDED_TYPED_EVENT(CopyToClipboard, IInspectable, TerminalControl::CopyToClipboardEventArgs, _core, CopyToClipboard);
-        FORWARDED_TYPED_EVENT(TitleChanged, IInspectable, TerminalControl::TitleChangedEventArgs, _core, TitleChanged);
-        FORWARDED_TYPED_EVENT(WarningBell, IInspectable, IInspectable, _core, WarningBell);
-        FORWARDED_TYPED_EVENT(TabColorChanged, IInspectable, IInspectable, _core, TabColorChanged);
-        FORWARDED_TYPED_EVENT(SetTaskbarProgress, IInspectable, IInspectable, _core, TaskbarProgressChanged);
-        FORWARDED_TYPED_EVENT(ConnectionStateChanged, IInspectable, IInspectable, _core, ConnectionStateChanged);
-        // clang-format off
-
-        DECLARE_EVENT(FontSizeChanged,          _fontSizeChangedHandlers,           TerminalControl::FontSizeChangedEventArgs);
-
-        DECLARE_EVENT_WITH_TYPED_EVENT_HANDLER(PasteFromClipboard,  _clipboardPasteHandlers,    TerminalControl::TermControl, TerminalControl::PasteFromClipboardEventArgs);
-        DECLARE_EVENT_WITH_TYPED_EVENT_HANDLER(OpenHyperlink, _openHyperlinkHandlers, TerminalControl::TermControl, TerminalControl::OpenHyperlinkEventArgs);
-        DECLARE_EVENT_WITH_TYPED_EVENT_HANDLER(RaiseNotice, _raiseNoticeHandlers, TerminalControl::TermControl, TerminalControl::NoticeEventArgs);
-
-        TYPED_EVENT(Initialized, TerminalControl::TermControl, Windows::UI::Xaml::RoutedEventArgs);
->>>>>>> 5e655ef2
-        TYPED_EVENT(HidePointerCursor, IInspectable, IInspectable);
-        TYPED_EVENT(RestorePointerCursor, IInspectable, IInspectable);
-        TYPED_EVENT(ReadOnlyChanged, IInspectable, IInspectable);
-        TYPED_EVENT(FocusFollowMouseRequested, IInspectable, IInspectable);
-        // clang-format on
-
-    private:
-        friend struct TermControlT<TermControl>; // friend our parent so it can bind private event handlers
-
-        winrt::com_ptr<ControlCore> _core{ nullptr };
-
-        // TerminalConnection::ITerminalConnection _connection;
-        bool _initializedTerminal;
-
-        winrt::com_ptr<SearchBoxControl> _searchBox;
-
-        // event_token _connectionOutputEventToken;
-        // TerminalConnection::ITerminalConnection::StateChanged_revoker _connectionStateChangedRevoker;
-
-        // std::unique_ptr<::Microsoft::Terminal::Core::Terminal> _terminal;
-
-        // std::unique_ptr<::Microsoft::Console::Render::Renderer> _renderer;
-        // std::unique_ptr<::Microsoft::Console::Render::DxEngine> _renderEngine;
-        std::unique_ptr<::Microsoft::Console::Render::UiaEngine> _uiaEngine;
-
-        IControlSettings _settings;
-        bool _focused;
-        std::atomic<bool> _closing;
-
-        // FontInfoDesired _desiredFont;
-        // FontInfo _actualFont;
-
-        std::shared_ptr<ThrottledFunc<>> _tsfTryRedrawCanvas;
-
-        std::shared_ptr<ThrottledFunc<>> _updatePatternLocations;
-
-        struct ScrollBarUpdate
-        {
-            std::optional<double> newValue;
-            double newMaximum;
-            double newMinimum;
-            double newViewportSize;
-        };
-        std::shared_ptr<ThrottledFunc<ScrollBarUpdate>> _updateScrollBar;
-        bool _isInternalScrollBarUpdate;
-
-        unsigned int _rowsToScroll; // Definitely Control/Interactivity
-
-        // Auto scroll occurs when user, while selecting, drags cursor outside viewport. View is then scrolled to 'follow' the cursor.
-        double _autoScrollVelocity;
-        std::optional<Windows::UI::Input::PointerPoint> _autoScrollingPointerPoint;
-        Windows::UI::Xaml::DispatcherTimer _autoScrollTimer;
-        std::optional<std::chrono::high_resolution_clock::time_point> _lastAutoScrollUpdateTime;
-
-        // // storage location for the leading surrogate of a utf-16 surrogate pair
-        // std::optional<wchar_t> _leadingSurrogate;
-
-        std::optional<Windows::UI::Xaml::DispatcherTimer> _cursorTimer;
-        std::optional<Windows::UI::Xaml::DispatcherTimer> _blinkTimer;
-
-        // If this is set, then we assume we are in the middle of panning the
-        //      viewport via touch input.
-        std::optional<winrt::Windows::Foundation::Point> _touchAnchor;
-
-        // // Track the last cell we hovered over (used in pointerMovedHandler)
-        // std::optional<COORD> _lastHoveredCell;
-        // // Track the last hyperlink ID we hovered over
-        // uint16_t _lastHoveredId;
-
-        // std::optional<interval_tree::IntervalTree<til::point, size_t>::interval> _lastHoveredInterval;
-
-        using Timestamp = uint64_t;
-
-        // imported from WinUser
-        // Used for PointerPoint.Timestamp Property (https://docs.microsoft.com/en-us/uwp/api/windows.ui.input.pointerpoint.timestamp#Windows_UI_Input_PointerPoint_Timestamp)
-        Timestamp _multiClickTimer;
-        unsigned int _multiClickCounter;
-        Timestamp _lastMouseClickTimestamp;
-        std::optional<winrt::Windows::Foundation::Point> _lastMouseClickPos;
-        std::optional<winrt::Windows::Foundation::Point> _singleClickTouchdownPos;
-        std::optional<winrt::Windows::Foundation::Point> _lastMouseClickPosNoSelection;
-        // This field tracks whether the selection has changed meaningfully
-        // since it was last copied. It's generally used to prevent copyOnSelect
-        // from firing when the pointer _just happens_ to be released over the
-        // terminal.
-        bool _selectionNeedsToBeCopied; // ->Interactivity
-
-        winrt::Windows::UI::Xaml::Controls::SwapChainPanel::LayoutUpdated_revoker _layoutUpdatedRevoker;
-
-        bool _isReadOnly{ false }; // ?
-
-        void _ApplyUISettings(const IControlSettings&);
-        void _UpdateSettingsOnUIThread();
-        void _UpdateSystemParameterSettings() noexcept;
-        void _InitializeBackgroundBrush();
-        void _BackgroundColorChangedHandler(const IInspectable& sender, const IInspectable& args);
-        winrt::fire_and_forget _changeBackgroundColor(til::color bg);
-        bool _InitializeTerminal();
-        // void _UpdateFont(const bool initialUpdate = false);
-        void _SetFontSize(int fontSize);
-        void _TappedHandler(Windows::Foundation::IInspectable const& sender, Windows::UI::Xaml::Input::TappedRoutedEventArgs const& e);
-        void _KeyDownHandler(Windows::Foundation::IInspectable const& sender, Windows::UI::Xaml::Input::KeyRoutedEventArgs const& e);
-        void _KeyUpHandler(Windows::Foundation::IInspectable const& sender, Windows::UI::Xaml::Input::KeyRoutedEventArgs const& e);
-        void _CharacterHandler(Windows::Foundation::IInspectable const& sender, Windows::UI::Xaml::Input::CharacterReceivedRoutedEventArgs const& e);
-        void _PointerPressedHandler(Windows::Foundation::IInspectable const& sender, Windows::UI::Xaml::Input::PointerRoutedEventArgs const& e);
-        void _PointerMovedHandler(Windows::Foundation::IInspectable const& sender, Windows::UI::Xaml::Input::PointerRoutedEventArgs const& e);
-        void _PointerReleasedHandler(Windows::Foundation::IInspectable const& sender, Windows::UI::Xaml::Input::PointerRoutedEventArgs const& e);
-        void _PointerExitedHandler(Windows::Foundation::IInspectable const& sender, Windows::UI::Xaml::Input::PointerRoutedEventArgs const& e);
-        void _MouseWheelHandler(Windows::Foundation::IInspectable const& sender, Windows::UI::Xaml::Input::PointerRoutedEventArgs const& e);
-        void _ScrollbarChangeHandler(Windows::Foundation::IInspectable const& sender, Windows::UI::Xaml::Controls::Primitives::RangeBaseValueChangedEventArgs const& e);
-        void _GotFocusHandler(Windows::Foundation::IInspectable const& sender, Windows::UI::Xaml::RoutedEventArgs const& e);
-        void _LostFocusHandler(Windows::Foundation::IInspectable const& sender, Windows::UI::Xaml::RoutedEventArgs const& e);
-        winrt::fire_and_forget _DragDropHandler(Windows::Foundation::IInspectable const& sender, Windows::UI::Xaml::DragEventArgs const e);
-        void _DragOverHandler(Windows::Foundation::IInspectable const& sender, Windows::UI::Xaml::DragEventArgs const& e);
-        winrt::fire_and_forget _HyperlinkHandler(const std::wstring_view uri);
-
-        void _CursorTimerTick(Windows::Foundation::IInspectable const& sender, Windows::Foundation::IInspectable const& e);
-        void _BlinkTimerTick(Windows::Foundation::IInspectable const& sender, Windows::Foundation::IInspectable const& e);
-        void _SetEndSelectionPointAtCursor(Windows::Foundation::Point const& cursorPosition);
-        // void _SendInputToConnection(const winrt::hstring& wstr);
-        // void _SendInputToConnection(std::wstring_view wstr);
-        void _SendPastedTextToConnection(const std::wstring& wstr);
-        void _SwapChainSizeChanged(Windows::Foundation::IInspectable const& sender, Windows::UI::Xaml::SizeChangedEventArgs const& e);
-        void _SwapChainScaleChanged(Windows::UI::Xaml::Controls::SwapChainPanel const& sender, Windows::Foundation::IInspectable const& args);
-        // void _DoResizeUnderLock(const double newWidth, const double newHeight);
-        // void _RefreshSizeUnderLock();
-        // void _CopyToClipboard(const std::wstring_view& wstr);
-        // void _TerminalWarningBell();
-        // void _TerminalTitleChanged(const std::wstring_view& wstr);
-        void _TerminalTabColorChanged(const std::optional<til::color> color);
-        void _ScrollPositionChanged(const IInspectable& sender, const TerminalControl::ScrollPositionChangedArgs& args);
-        void _CursorPositionChanged(const IInspectable& sender, const IInspectable& args);
-
-        void _MouseScrollHandler(const double mouseDelta, const Windows::Foundation::Point point, const bool isLeftButtonPressed);
-        void _MouseZoomHandler(const double delta);
-        void _MouseTransparencyHandler(const double delta);
-        bool _DoMouseWheel(const Windows::Foundation::Point point, const ::Microsoft::Terminal::Core::ControlKeyStates modifiers, const int32_t delta, const ::Microsoft::Console::VirtualTerminal::TerminalInput::MouseButtonState state);
-
-        bool _CapturePointer(Windows::Foundation::IInspectable const& sender, Windows::UI::Xaml::Input::PointerRoutedEventArgs const& e);
-        bool _ReleasePointerCapture(Windows::Foundation::IInspectable const& sender, Windows::UI::Xaml::Input::PointerRoutedEventArgs const& e);
-
-        void _TryStartAutoScroll(Windows::UI::Input::PointerPoint const& pointerPoint, const double scrollVelocity);
-        void _TryStopAutoScroll(const uint32_t pointerId);
-        void _UpdateAutoScroll(Windows::Foundation::IInspectable const& sender, Windows::Foundation::IInspectable const& e);
-
-        static Windows::UI::Xaml::Thickness _ParseThicknessFromPadding(const hstring padding);
-
-        void _KeyHandler(Windows::UI::Xaml::Input::KeyRoutedEventArgs const& e, const bool keyDown);
-        ::Microsoft::Terminal::Core::ControlKeyStates _GetPressedModifierKeys() const;
-        bool _TryHandleKeyBinding(const WORD vkey, const WORD scanCode, ::Microsoft::Terminal::Core::ControlKeyStates modifiers) const;
-        void _ClearKeyboardState(const WORD vkey, const WORD scanCode) const noexcept;
-        bool _TrySendKeyEvent(const WORD vkey, const WORD scanCode, ::Microsoft::Terminal::Core::ControlKeyStates modifiers, const bool keyDown);
-        bool _TrySendMouseEvent(Windows::UI::Input::PointerPoint const& point);
-        bool _CanSendVTMouseInput();
-
-        const til::point _GetTerminalPosition(winrt::Windows::Foundation::Point cursorPosition);
-        const unsigned int _NumberOfClicks(winrt::Windows::Foundation::Point clickPos, Timestamp clickTime);
-        double _GetAutoScrollSpeed(double cursorDistanceFromBorder) const;
-
-        void _Search(const winrt::hstring& text, const bool goForward, const bool caseSensitive);
-        void _CloseSearchBoxControl(const winrt::Windows::Foundation::IInspectable& sender, Windows::UI::Xaml::RoutedEventArgs const& args);
-
-        // TSFInputControl Handlers
-        void _CompositionCompleted(winrt::hstring text);
-        void _CurrentCursorPositionHandler(const IInspectable& sender, const CursorPositionEventArgs& eventArgs);
-        void _FontInfoHandler(const IInspectable& sender, const FontInfoEventArgs& eventArgs);
-        // winrt::fire_and_forget _AsyncCloseConnection();
-
-        winrt::fire_and_forget _RaiseReadOnlyWarning();
-
-        // void _UpdateHoveredCell(const std::optional<COORD>& terminalPosition);
-
-        ////////////////////////////////////////////////////////////////////////
-        winrt::fire_and_forget _hoveredHyperlinkChanged(const IInspectable& sender, const IInspectable& args);
-    };
-}
-
-namespace winrt::Microsoft::Terminal::Control::factory_implementation
-{
-    BASIC_FACTORY(TermControl);
-}
+// Copyright (c) Microsoft Corporation.
+// Licensed under the MIT license.
+
+#pragma once
+
+#include "TermControl.g.h"
+#include "EventArgs.h"
+#include "../../renderer/base/Renderer.hpp"
+#include "../../renderer/dx/DxRenderer.hpp"
+#include "../../renderer/uia/UiaRenderer.hpp"
+#include "../../cascadia/TerminalCore/Terminal.hpp"
+#include "../buffer/out/search.h"
+#include "cppwinrt_utils.h"
+#include "SearchBoxControl.h"
+#include "ThrottledFunc.h"
+
+#include "ControlCore.h"
+
+namespace Microsoft::Console::VirtualTerminal
+{
+    struct MouseButtonState;
+}
+
+namespace winrt::Microsoft::Terminal::Control::implementation
+{
+    struct TermControl : TermControlT<TermControl>
+    {
+        TermControl(IControlSettings settings, TerminalConnection::ITerminalConnection connection);
+
+        winrt::fire_and_forget UpdateSettings();
+
+        hstring Title();
+        hstring GetProfileName() const;
+        hstring WorkingDirectory() const;
+
+        bool CopySelectionToClipboard(bool singleLine, const Windows::Foundation::IReference<CopyFormat>& formats);
+        void PasteTextFromClipboard();
+        void Close();
+        Windows::Foundation::Size CharacterDimensions() const;
+        Windows::Foundation::Size MinimumSize();
+        float SnapDimensionToGrid(const bool widthOrHeight, const float dimension);
+
+        void ScrollViewport(int viewTop);
+        int ScrollOffset();
+        int ViewHeight() const;
+
+        void AdjustFontSize(int fontSizeDelta);
+        void ResetFontSize();
+        til::point GetFontSize() const;
+
+        void SendInput(const winrt::hstring& input);
+        void ToggleShaderEffects();
+
+        winrt::fire_and_forget RenderEngineSwapChainChanged(const IInspectable& sender, const IInspectable& args);
+        void _AttachDxgiSwapChainToXaml(HANDLE swapChainHandle);
+        winrt::fire_and_forget _RendererEnteredErrorState(const IInspectable& sender, const IInspectable& args);
+        void _RenderRetryButton_Click(IInspectable const& button, IInspectable const& args);
+        winrt::fire_and_forget _RendererWarning(const IInspectable& sender,
+                                                const Control::RendererWarningArgs& args);
+
+        void CreateSearchBoxControl();
+
+        void SearchMatch(const bool goForward);
+
+        bool OnDirectKeyEvent(const uint32_t vkey, const uint8_t scanCode, const bool down);
+
+        bool OnMouseWheel(const Windows::Foundation::Point location, const int32_t delta, const bool leftButtonDown, const bool midButtonDown, const bool rightButtonDown);
+
+        ~TermControl();
+
+        Windows::UI::Xaml::Automation::Peers::AutomationPeer OnCreateAutomationPeer();
+        ::Microsoft::Console::Types::IUiaData* GetUiaData() const;
+        const Windows::UI::Xaml::Thickness GetPadding();
+
+        TerminalConnection::ConnectionState ConnectionState() const;
+        IControlSettings Settings() const;
+
+        static Windows::Foundation::Size GetProposedDimensions(IControlSettings const& settings, const uint32_t dpi);
+        static Windows::Foundation::Size GetProposedDimensions(const winrt::Windows::Foundation::Size& initialSizeInChars,
+                                                               const int32_t& fontSize,
+                                                               const winrt::Windows::UI::Text::FontWeight& fontWeight,
+                                                               const winrt::hstring& fontFace,
+                                                               const ScrollbarState& scrollState,
+                                                               const winrt::hstring& padding,
+                                                               const uint32_t dpi);
+
+        Windows::Foundation::IReference<winrt::Windows::UI::Color> TabColor() noexcept;
+
+        // winrt::fire_and_forget TaskbarProgressChanged();
+        const size_t TaskbarState() const noexcept;
+        const size_t TaskbarProgress() const noexcept;
+
+        bool ReadOnly() const noexcept;
+        void ToggleReadOnly();
+
+        // -------------------------------- WinRT Events ---------------------------------
+        // clang-format off
+        DECLARE_EVENT(FontSizeChanged, _fontSizeChangedHandlers, Control::FontSizeChangedEventArgs);
+
+        FORWARDED_TYPED_EVENT(CopyToClipboard,        IInspectable, Control::CopyToClipboardEventArgs, _core, CopyToClipboard);
+        FORWARDED_TYPED_EVENT(TitleChanged,           IInspectable, Control::TitleChangedEventArgs, _core, TitleChanged);
+        FORWARDED_TYPED_EVENT(WarningBell,            IInspectable, IInspectable, _core, WarningBell);
+        FORWARDED_TYPED_EVENT(TabColorChanged,        IInspectable, IInspectable, _core, TabColorChanged);
+        FORWARDED_TYPED_EVENT(SetTaskbarProgress,     IInspectable, IInspectable, _core, TaskbarProgressChanged);
+        FORWARDED_TYPED_EVENT(ConnectionStateChanged, IInspectable, IInspectable, _core, ConnectionStateChanged);
+
+        TYPED_EVENT(PasteFromClipboard,        IInspectable, Control::PasteFromClipboardEventArgs);
+        TYPED_EVENT(OpenHyperlink,             IInspectable, Control::OpenHyperlinkEventArgs);
+        TYPED_EVENT(RaiseNotice,               IInspectable, Control::NoticeEventArgs);
+        TYPED_EVENT(HidePointerCursor,         IInspectable, IInspectable);
+        TYPED_EVENT(RestorePointerCursor,      IInspectable, IInspectable);
+        TYPED_EVENT(ReadOnlyChanged,           IInspectable, IInspectable);
+        TYPED_EVENT(FocusFollowMouseRequested, IInspectable, IInspectable);
+        TYPED_EVENT(Initialized,               Control::TermControl, Windows::UI::Xaml::RoutedEventArgs);
+        // clang-format on
+
+    private:
+        friend struct TermControlT<TermControl>; // friend our parent so it can bind private event handlers
+
+        winrt::com_ptr<ControlCore> _core{ nullptr };
+
+        // TerminalConnection::ITerminalConnection _connection;
+        bool _initializedTerminal;
+
+        winrt::com_ptr<SearchBoxControl> _searchBox;
+
+        // event_token _connectionOutputEventToken;
+        // TerminalConnection::ITerminalConnection::StateChanged_revoker _connectionStateChangedRevoker;
+
+        // std::unique_ptr<::Microsoft::Terminal::Core::Terminal> _terminal;
+
+        // std::unique_ptr<::Microsoft::Console::Render::Renderer> _renderer;
+        // std::unique_ptr<::Microsoft::Console::Render::DxEngine> _renderEngine;
+        std::unique_ptr<::Microsoft::Console::Render::UiaEngine> _uiaEngine;
+
+        IControlSettings _settings;
+        bool _focused;
+        std::atomic<bool> _closing;
+
+        // FontInfoDesired _desiredFont;
+        // FontInfo _actualFont;
+
+        std::shared_ptr<ThrottledFunc<>> _tsfTryRedrawCanvas;
+
+        std::shared_ptr<ThrottledFunc<>> _updatePatternLocations;
+
+        struct ScrollBarUpdate
+        {
+            std::optional<double> newValue;
+            double newMaximum;
+            double newMinimum;
+            double newViewportSize;
+        };
+        std::shared_ptr<ThrottledFunc<ScrollBarUpdate>> _updateScrollBar;
+        bool _isInternalScrollBarUpdate;
+
+        unsigned int _rowsToScroll; // Definitely Control/Interactivity
+
+        // Auto scroll occurs when user, while selecting, drags cursor outside viewport. View is then scrolled to 'follow' the cursor.
+        double _autoScrollVelocity;
+        std::optional<Windows::UI::Input::PointerPoint> _autoScrollingPointerPoint;
+        Windows::UI::Xaml::DispatcherTimer _autoScrollTimer;
+        std::optional<std::chrono::high_resolution_clock::time_point> _lastAutoScrollUpdateTime;
+
+        // // storage location for the leading surrogate of a utf-16 surrogate pair
+        // std::optional<wchar_t> _leadingSurrogate;
+
+        std::optional<Windows::UI::Xaml::DispatcherTimer> _cursorTimer;
+        std::optional<Windows::UI::Xaml::DispatcherTimer> _blinkTimer;
+
+        // If this is set, then we assume we are in the middle of panning the
+        //      viewport via touch input.
+        std::optional<winrt::Windows::Foundation::Point> _touchAnchor;
+
+        // // Track the last cell we hovered over (used in pointerMovedHandler)
+        // std::optional<COORD> _lastHoveredCell;
+        // // Track the last hyperlink ID we hovered over
+        // uint16_t _lastHoveredId;
+
+        // std::optional<interval_tree::IntervalTree<til::point, size_t>::interval> _lastHoveredInterval;
+
+        using Timestamp = uint64_t;
+
+        // imported from WinUser
+        // Used for PointerPoint.Timestamp Property (https://docs.microsoft.com/en-us/uwp/api/windows.ui.input.pointerpoint.timestamp#Windows_UI_Input_PointerPoint_Timestamp)
+        Timestamp _multiClickTimer;
+        unsigned int _multiClickCounter;
+        Timestamp _lastMouseClickTimestamp;
+        std::optional<winrt::Windows::Foundation::Point> _lastMouseClickPos;
+        std::optional<winrt::Windows::Foundation::Point> _singleClickTouchdownPos;
+        std::optional<winrt::Windows::Foundation::Point> _lastMouseClickPosNoSelection;
+        // This field tracks whether the selection has changed meaningfully
+        // since it was last copied. It's generally used to prevent copyOnSelect
+        // from firing when the pointer _just happens_ to be released over the
+        // terminal.
+        bool _selectionNeedsToBeCopied; // ->Interactivity
+
+        winrt::Windows::UI::Xaml::Controls::SwapChainPanel::LayoutUpdated_revoker _layoutUpdatedRevoker;
+
+        bool _isReadOnly{ false }; // ?
+
+        void _ApplyUISettings(const IControlSettings&);
+        void _UpdateSettingsOnUIThread();
+        void _UpdateSystemParameterSettings() noexcept;
+        void _InitializeBackgroundBrush();
+        void _BackgroundColorChangedHandler(const IInspectable& sender, const IInspectable& args);
+        winrt::fire_and_forget _changeBackgroundColor(til::color bg);
+        bool _InitializeTerminal();
+        // void _UpdateFont(const bool initialUpdate = false);
+        void _SetFontSize(int fontSize);
+        void _TappedHandler(Windows::Foundation::IInspectable const& sender, Windows::UI::Xaml::Input::TappedRoutedEventArgs const& e);
+        void _KeyDownHandler(Windows::Foundation::IInspectable const& sender, Windows::UI::Xaml::Input::KeyRoutedEventArgs const& e);
+        void _KeyUpHandler(Windows::Foundation::IInspectable const& sender, Windows::UI::Xaml::Input::KeyRoutedEventArgs const& e);
+        void _CharacterHandler(Windows::Foundation::IInspectable const& sender, Windows::UI::Xaml::Input::CharacterReceivedRoutedEventArgs const& e);
+        void _PointerPressedHandler(Windows::Foundation::IInspectable const& sender, Windows::UI::Xaml::Input::PointerRoutedEventArgs const& e);
+        void _PointerMovedHandler(Windows::Foundation::IInspectable const& sender, Windows::UI::Xaml::Input::PointerRoutedEventArgs const& e);
+        void _PointerReleasedHandler(Windows::Foundation::IInspectable const& sender, Windows::UI::Xaml::Input::PointerRoutedEventArgs const& e);
+        void _PointerExitedHandler(Windows::Foundation::IInspectable const& sender, Windows::UI::Xaml::Input::PointerRoutedEventArgs const& e);
+        void _MouseWheelHandler(Windows::Foundation::IInspectable const& sender, Windows::UI::Xaml::Input::PointerRoutedEventArgs const& e);
+        void _ScrollbarChangeHandler(Windows::Foundation::IInspectable const& sender, Windows::UI::Xaml::Controls::Primitives::RangeBaseValueChangedEventArgs const& e);
+        void _GotFocusHandler(Windows::Foundation::IInspectable const& sender, Windows::UI::Xaml::RoutedEventArgs const& e);
+        void _LostFocusHandler(Windows::Foundation::IInspectable const& sender, Windows::UI::Xaml::RoutedEventArgs const& e);
+        winrt::fire_and_forget _DragDropHandler(Windows::Foundation::IInspectable const& sender, Windows::UI::Xaml::DragEventArgs const e);
+        void _DragOverHandler(Windows::Foundation::IInspectable const& sender, Windows::UI::Xaml::DragEventArgs const& e);
+        winrt::fire_and_forget _HyperlinkHandler(const std::wstring_view uri);
+
+        void _CursorTimerTick(Windows::Foundation::IInspectable const& sender, Windows::Foundation::IInspectable const& e);
+        void _BlinkTimerTick(Windows::Foundation::IInspectable const& sender, Windows::Foundation::IInspectable const& e);
+        void _SetEndSelectionPointAtCursor(Windows::Foundation::Point const& cursorPosition);
+        // void _SendInputToConnection(const winrt::hstring& wstr);
+        // void _SendInputToConnection(std::wstring_view wstr);
+        void _SendPastedTextToConnection(const std::wstring& wstr);
+        void _SwapChainSizeChanged(Windows::Foundation::IInspectable const& sender, Windows::UI::Xaml::SizeChangedEventArgs const& e);
+        void _SwapChainScaleChanged(Windows::UI::Xaml::Controls::SwapChainPanel const& sender, Windows::Foundation::IInspectable const& args);
+        // void _DoResizeUnderLock(const double newWidth, const double newHeight);
+        // void _RefreshSizeUnderLock();
+        // void _CopyToClipboard(const std::wstring_view& wstr);
+        // void _TerminalWarningBell();
+        // void _TerminalTitleChanged(const std::wstring_view& wstr);
+        void _TerminalTabColorChanged(const std::optional<til::color> color);
+        void _ScrollPositionChanged(const IInspectable& sender, const Control::ScrollPositionChangedArgs& args);
+        void _CursorPositionChanged(const IInspectable& sender, const IInspectable& args);
+
+        void _MouseScrollHandler(const double mouseDelta, const Windows::Foundation::Point point, const bool isLeftButtonPressed);
+        void _MouseZoomHandler(const double delta);
+        void _MouseTransparencyHandler(const double delta);
+        bool _DoMouseWheel(const Windows::Foundation::Point point, const ::Microsoft::Terminal::Core::ControlKeyStates modifiers, const int32_t delta, const ::Microsoft::Console::VirtualTerminal::TerminalInput::MouseButtonState state);
+
+        bool _CapturePointer(Windows::Foundation::IInspectable const& sender, Windows::UI::Xaml::Input::PointerRoutedEventArgs const& e);
+        bool _ReleasePointerCapture(Windows::Foundation::IInspectable const& sender, Windows::UI::Xaml::Input::PointerRoutedEventArgs const& e);
+
+        void _TryStartAutoScroll(Windows::UI::Input::PointerPoint const& pointerPoint, const double scrollVelocity);
+        void _TryStopAutoScroll(const uint32_t pointerId);
+        void _UpdateAutoScroll(Windows::Foundation::IInspectable const& sender, Windows::Foundation::IInspectable const& e);
+
+        static Windows::UI::Xaml::Thickness _ParseThicknessFromPadding(const hstring padding);
+
+        void _KeyHandler(Windows::UI::Xaml::Input::KeyRoutedEventArgs const& e, const bool keyDown);
+        ::Microsoft::Terminal::Core::ControlKeyStates _GetPressedModifierKeys() const;
+        bool _TryHandleKeyBinding(const WORD vkey, const WORD scanCode, ::Microsoft::Terminal::Core::ControlKeyStates modifiers) const;
+        void _ClearKeyboardState(const WORD vkey, const WORD scanCode) const noexcept;
+        bool _TrySendKeyEvent(const WORD vkey, const WORD scanCode, ::Microsoft::Terminal::Core::ControlKeyStates modifiers, const bool keyDown);
+        bool _TrySendMouseEvent(Windows::UI::Input::PointerPoint const& point);
+        bool _CanSendVTMouseInput();
+
+        const til::point _GetTerminalPosition(winrt::Windows::Foundation::Point cursorPosition);
+        const unsigned int _NumberOfClicks(winrt::Windows::Foundation::Point clickPos, Timestamp clickTime);
+        double _GetAutoScrollSpeed(double cursorDistanceFromBorder) const;
+
+        void _Search(const winrt::hstring& text, const bool goForward, const bool caseSensitive);
+        void _CloseSearchBoxControl(const winrt::Windows::Foundation::IInspectable& sender, Windows::UI::Xaml::RoutedEventArgs const& args);
+
+        // TSFInputControl Handlers
+        void _CompositionCompleted(winrt::hstring text);
+        void _CurrentCursorPositionHandler(const IInspectable& sender, const CursorPositionEventArgs& eventArgs);
+        void _FontInfoHandler(const IInspectable& sender, const FontInfoEventArgs& eventArgs);
+        // winrt::fire_and_forget _AsyncCloseConnection();
+
+        winrt::fire_and_forget _RaiseReadOnlyWarning();
+
+        // void _UpdateHoveredCell(const std::optional<COORD>& terminalPosition);
+
+        ////////////////////////////////////////////////////////////////////////
+        winrt::fire_and_forget _hoveredHyperlinkChanged(const IInspectable& sender, const IInspectable& args);
+    };
+}
+
+namespace winrt::Microsoft::Terminal::Control::factory_implementation
+{
+    BASIC_FACTORY(TermControl);
+}