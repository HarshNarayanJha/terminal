--- conflicted
+++ resolved
@@ -1,11 +1,5 @@
 // Copyright (c) Microsoft Corporation.
 // Licensed under the MIT license.
-
-<<<<<<< HEAD
-=======
-import "EnumEntry.idl";
-import "LaunchViewModel.idl";
->>>>>>> 0ca13568
 
 namespace Microsoft.Terminal.Settings.Editor
 {
