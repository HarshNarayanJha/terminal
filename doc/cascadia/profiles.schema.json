--- conflicted
+++ resolved
@@ -1722,7 +1722,6 @@
         }
       ]
     },
-<<<<<<< HEAD
     "TabTheme": {
       "additionalProperties": false,
       "description": "A set of properties for customizing the appearance of the tab row",
@@ -1756,7 +1755,8 @@
         "window": {
           "$ref": "#/$defs/WindowTheme"
         }
-=======
+      }
+    },
     "NewTabMenu": {
       "description": "Defines the order and structure of the 'new tab' menu. It can consist of e.g. profiles, folders, and separators.",
       "type": "array",
@@ -1778,7 +1778,6 @@
             "$ref": "#/$defs/RemainingProfilesEntry"
           }
         ]
->>>>>>> 286fdfea
       }
     },
     "Keybinding": {
