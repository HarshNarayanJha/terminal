--- conflicted
+++ resolved
@@ -86,12 +86,9 @@
 perlw
 pipeline
 postmodern
-<<<<<<< HEAD
 Premultiplied
-=======
 Powerline
 powerline
->>>>>>> ec434e3f
 ptys
 pwshw
 qof
